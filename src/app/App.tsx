import { useCallback, useEffect, useMemo, useState } from 'react'
import {
  Plus,
  Trash2,
  Copy,
  Save,
  Pencil,
  X,
  Search,
  ChevronRight,
  MapPin,
  AlertCircle,
} from 'lucide-react'
import { motion, AnimatePresence } from 'framer-motion'
import type { Customer, Project, WOType } from '../types'
import {
  listCustomers,
  createCustomer as createCustomerRecord,
  updateCustomer as updateCustomerRecord,
  deleteCustomer as deleteCustomerRecord,
  createProject as createProjectRecord,
  deleteProject as deleteProjectRecord,
  createWO as createWORecord,
  deleteWO as deleteWORecord,
  createPO as createPORecord,
  deletePO as deletePORecord,
  updateProject as updateProjectRecord,
} from '../lib/storage'
import Button from '../components/ui/Button'
import Input from '../components/ui/Input'
import Label from '../components/ui/Label'
import { Card, CardContent, CardHeader } from '../components/ui/Card'
import ProjectPage from './ProjectPage'

function AppContent() {
  const [db, setDb] = useState<Customer[]>([])
  const [selectedCustomerId, setSelectedCustomerId] = useState<string | null>(null)
  const [selectedProjectId, setSelectedProjectId] = useState<string | null>(null)
  const [editingInfo, setEditingInfo] = useState<Record<string, boolean>>({})
  const [newCustomerError, setNewCustomerError] = useState<string | null>(null)
  const [isLoading, setIsLoading] = useState(true)
  const [loadError, setLoadError] = useState<string | null>(null)
  const [isSyncing, setIsSyncing] = useState(false)
  const [actionError, setActionError] = useState<string | null>(null)
  const storageLabel = 'Local browser storage'
  const storageTitle = 'Data is stored locally in this browser for testing.'
  const storageBadgeClass = 'border-slate-300 bg-white text-slate-700'
  const storageNotice = 'Data is stored in your browser for testing only. Clearing your cache will remove it.'

  const toErrorMessage = useCallback((error: unknown, fallback: string) => {
    if (error instanceof Error && error.message) {
      return error.message
    }
    if (typeof error === 'string' && error) {
      return error
    }
    return fallback
  }, [])

  // Search
  const [customerQuery, setCustomerQuery] = useState('')
  const [projectQuery, setProjectQuery] = useState('')
  const [woQuery, setWoQuery] = useState('')

  // Create customer (modal)
  const [newCust, setNewCust] = useState({ name: '', address: '', contactName: '', contactPhone: '', contactEmail: '' })
  const [showNewCustomer, setShowNewCustomer] = useState(false)
  const [isCreatingCustomer, setIsCreatingCustomer] = useState(false)

  const refreshCustomers = useCallback(
    async (initial = false) => {
      if (initial) {
        setIsLoading(true)
      } else {
        setIsSyncing(true)
      }

      try {
        const customers = await listCustomers()
        setDb(customers)
        setLoadError(null)
      } catch (error) {
        console.error('Failed to load customers', error)
        setLoadError(toErrorMessage(error, 'Unable to load customers from local storage.'))
      } finally {
        if (initial) {
          setIsLoading(false)
        } else {
          setIsSyncing(false)
        }
      }
    },
    [toErrorMessage],
  )

  useEffect(() => {
    void refreshCustomers(true)
  }, [refreshCustomers])


  const selectedCustomer = useMemo(() => db.find(c => c.id === selectedCustomerId) || null, [db, selectedCustomerId])
  const selectedCustomerAddressForMap = selectedCustomer?.address?.trim() || null
  const customerOptions = useMemo(() => db.map(c => c.name).sort(), [db])
  const canEdit = true


  const searchMatches = useMemo(() => {
    const matches: { kind: 'customer' | 'project' | 'wo'; label: string; customerId: string; projectId?: string }[] = []
    const cq = customerQuery.trim().toLowerCase()
    if (cq) {
      db.forEach(c => {
        if (c.name.toLowerCase().includes(cq)) matches.push({ kind: 'customer', label: `${c.name}`, customerId: c.id })
      })
    }
    const pq = projectQuery.trim().toLowerCase()
    if (pq) {
      db.forEach(c =>
        c.projects.forEach(p => {
          if (p.number.toLowerCase().includes(pq)) matches.push({ kind: 'project', label: `${p.number}  —  ${c.name}`, customerId: c.id, projectId: p.id })
        })
      )
    }
    const wq = woQuery.trim().toLowerCase()
    if (wq) {
      db.forEach(c =>
        c.projects.forEach(p =>
          p.wos.forEach(w => {
            if (w.number.toLowerCase().includes(wq)) matches.push({ kind: 'wo', label: `${w.number} (${w.type})  —  ${c.name}`, customerId: c.id, projectId: p.id })
          })
        )
      )
    }
    return matches.slice(0, 25)
  }, [db, customerQuery, projectQuery, woQuery])

  const hasSearchInput = useMemo(
    () => !!(customerQuery.trim() || projectQuery.trim() || woQuery.trim()),
    [customerQuery, projectQuery, woQuery],
  )

  const HomeView = () => {
    return (
      <>
        <Card className='mb-6 panel'>
          <CardHeader>
            <div className='flex items-center gap-2'>
              <Search size={18} />
              <div className='font-medium'>Index Search</div>
            </div>
          </CardHeader>
          <CardContent>
            <div className='grid gap-3 md:grid-cols-3'>
              <div>
                <Label>Customer</Label>
                <Input
                  list='customer-list'
                  value={customerQuery}
                  onChange={(e) => setCustomerQuery((e.target as HTMLInputElement).value)}
                  placeholder='Start typing a name…'
                />
                <datalist id='customer-list'>
                  {customerOptions.map(name => (
                    <option key={name} value={name} />
                  ))}
                </datalist>
              </div>
              <div>
                <Label>Project Number</Label>
                <Input value={projectQuery} onChange={(e) => setProjectQuery((e.target as HTMLInputElement).value)} placeholder='e.g. P1403' />
              </div>
              <div>
                <Label>Work Order Number</Label>
                <Input value={woQuery} onChange={(e) => setWoQuery((e.target as HTMLInputElement).value)} placeholder='e.g. WO804322' />
              </div>
            </div>

            <div className='mt-4'>
              <div className='text-xs font-semibold uppercase tracking-wide text-slate-500'>Matches</div>
              <div className='mt-2 grid gap-2 md:grid-cols-2'>
                {!hasSearchInput ? (
                  <div className='text-sm text-slate-500'>Start typing above to find a customer, project, or work order.</div>
                ) : searchMatches.length === 0 ? (
                  <div className='text-sm text-slate-500'>No matches found.</div>
                ) : (
                  searchMatches.map(m => (
                    <button
                      key={`${m.kind}_${m.customerId}_${m.projectId ?? ''}_${m.label}`}
                      onClick={() => {
                        setSelectedCustomerId(m.customerId)
                        setSelectedProjectId(m.projectId ?? null)
                      }}
                      className='flex items-center justify-between rounded-2xl border border-slate-200/70 bg-white/80 p-3 text-left shadow-sm transition hover:-translate-y-0.5 hover:shadow-lg'
                      title={
                        m.kind === 'customer'
                          ? 'Open customer'
                          : m.kind === 'project'
                          ? 'Open project details'
                          : 'Open work order in project'
                      }
                    >
                      <div>
                        <div className='text-sm font-semibold text-slate-800'>{m.label}</div>
                        <div className='text-xs font-medium text-slate-500'>{m.kind.toUpperCase()}</div>
                      </div>
                      <ChevronRight size={18} />
                    </button>
                  ))
                )}
              </div>
            </div>
          </CardContent>
        </Card>

        {selectedCustomer ? (
          <Card className='mb-6 panel'>
            <CardHeader>
              <div className='flex items-center gap-2'>
                <div className='text-lg font-semibold'>Customer: {selectedCustomer.name}</div>
              </div>
              <div className='flex flex-wrap items-center gap-2'>
                <Button
                  variant='outline'
                  onClick={() => {
                    setSelectedCustomerId(null)
                    setSelectedProjectId(null)
                  }}
                >
                  Back to Index
                </Button>
                <Button
                  variant='ghost'
                  className='text-rose-600 hover:bg-rose-50'
                  onClick={() => {
                    if (!selectedCustomer) return
                    const confirmed = window.confirm('Delete this customer and all associated projects, purchase orders, and work orders?')
                    if (!confirmed) return
                    void deleteCustomer(selectedCustomer.id)
                  }}
                  title={canEdit ? 'Delete customer' : 'Read-only access'}
                  disabled={!canEdit}
                >
                  <Trash2 size={16} /> Delete Customer
                </Button>
              </div>
            </CardHeader>
            <CardContent>
              <div className='grid gap-4 md:grid-cols-2'>
                <div className='md:col-span-2 space-y-2'>
                  <EditableField
                    label='Address'
                    value={selectedCustomer.address}
                    fieldKey={`addr_${selectedCustomer.id}`}
                    placeholder='Add address'
                    copyable
                    copyTitle='Copy address'
                    onSave={(v) => upsertCustomer({ ...selectedCustomer, address: v ? v : undefined })}
                  />
                  {selectedCustomerAddressForMap ? (
                    <a
                      href={`https://www.google.com/maps?q=${encodeURIComponent(selectedCustomerAddressForMap)}`}
                      target='_blank'
                      rel='noreferrer'
                      className='inline-flex items-center gap-2 text-sm font-medium text-sky-600 hover:text-sky-500'
                    >
                      <MapPin size={16} /> Open in Google Maps
                    </a>
                  ) : null}
                </div>
                <EditableField
                  label='Contact Name'
                  value={selectedCustomer.contactName}
                  fieldKey={`cname_${selectedCustomer.id}`}
                  placeholder='Add contact'
                  copyable
                  copyTitle='Copy contact name'
                  onSave={(v) => upsertCustomer({ ...selectedCustomer, contactName: v ? v : undefined })}
                />
                <EditableField
                  label='Contact Phone'
                  value={selectedCustomer.contactPhone}
                  fieldKey={`cphone_${selectedCustomer.id}`}
                  placeholder='Add phone'
                  copyable
                  copyTitle='Copy phone number'
                  onSave={(v) => upsertCustomer({ ...selectedCustomer, contactPhone: v ? v : undefined })}
                />
                <EditableField
                  label='Contact Email'
                  value={selectedCustomer.contactEmail}
                  fieldKey={`cemail_${selectedCustomer.id}`}
                  placeholder='Add email'
                  copyable
                  copyTitle='Copy email address'
                  onSave={(v) => upsertCustomer({ ...selectedCustomer, contactEmail: v ? v : undefined })}
                />
              </div>

              <div className='mt-6 rounded-3xl border border-slate-200/70 bg-white/75 p-5 shadow-sm'>
                <div className='mb-2 text-sm font-semibold text-slate-700'>Add Project</div>
                <AddProjectForm onAdd={(num) => addProject(selectedCustomer.id, num)} disabled={!canEdit} />
              </div>

              <div className='mt-6'>
                <div className='mb-2 text-sm font-semibold text-slate-700'>Projects</div>
                {selectedCustomer.projects.length === 0 && <div className='text-sm text-slate-500'>No projects yet.</div>}
                {selectedCustomer.projects.map(project => (
                  <Card key={project.id} className='mb-3 panel'>
                    <CardHeader>
                      <div className='flex flex-wrap items-center gap-2'>
                        <div className='text-lg font-semibold text-slate-800'>Project: {project.number}</div>
                        {project.note && (
                          <span className='rounded-full border border-sky-200 bg-sky-50 px-2 py-0.5 text-xs font-medium text-sky-700'>Note</span>
                        )}
                      </div>
                      <div className='flex flex-wrap items-center gap-2'>
                        <Button
                          variant='outline'
                          onClick={() => navigator.clipboard.writeText(project.number)}
                          title='Copy project number'
                        >
                          <Copy size={16} />
                        </Button>
                        <Button
                          onClick={() => {
                            setSelectedCustomerId(selectedCustomer.id)
                            setSelectedProjectId(project.id)
                          }}
                        >
                          <ChevronRight size={16} /> View project
                        </Button>
                        <Button
                          variant='ghost'
                          className='text-rose-600 hover:bg-rose-50'
                          onClick={() => {
                            const confirmed = window.confirm('Delete this project and all associated records?')
                            if (!confirmed) return
                            void deleteProject(selectedCustomer.id, project.id)
                          }}
                          title={canEdit ? 'Delete project' : 'Read-only access'}
                          disabled={!canEdit}
                        >
                          <Trash2 size={16} />
                        </Button>
                      </div>
                    </CardHeader>
                    <CardContent>
                      <div className='grid gap-3 sm:grid-cols-2 lg:grid-cols-3'>
                        {[
                          { label: 'Work Orders', value: project.wos.length },
                          { label: 'Purchase Orders', value: project.pos.length },
                        ].map(item => (
                          <div key={item.label} className='rounded-xl border border-slate-200 bg-white/80 p-3'>
                            <div className='text-xs font-semibold uppercase tracking-wide text-slate-500'>{item.label}</div>
                            <div className='text-lg font-semibold text-slate-800'>{item.value}</div>
                          </div>
                        ))}
                      </div>
                      {project.note && (
                        <div className='mt-3 rounded-xl border border-slate-200 bg-white/80 p-3 text-sm text-slate-700'>
                          <span className='font-semibold text-slate-900'>Note:</span> {project.note}
                        </div>
                      )}
                    </CardContent>
                  </Card>
                ))}
              </div>
            </CardContent>
          </Card>
        ) : null}

        <div className='h-8' />
      </>
    )
  }

  const selectedProjectData = useMemo(() => {
    if (!selectedProjectId) return null
    for (const customer of db) {
      const project = customer.projects.find(p => p.id === selectedProjectId)
      if (project) {
        return { customer, project }
      }
    }
    return null
  }, [db, selectedProjectId])

  // Helpers
  const uid = (p: string) => `${p}_${Math.random().toString(36).slice(2,9)}${Date.now().toString(36).slice(-4)}`
  const customerNameExists = (name: string, excludeId?: string) =>
    db.some(c => c.id !== excludeId && c.name.trim().toLowerCase() === name.trim().toLowerCase())
  const projectNumberExists = (number: string, excludeProjectId?: string) => {
    const norm = number.trim().toLowerCase()
    return db.some(c => c.projects.some(p => p.id !== excludeProjectId && p.number.trim().toLowerCase() === norm))
  }
  const woNumberExists = (number: string, excludeWoId?: string) => {
    const norm = number.trim().toLowerCase()
    return db.some(c => c.projects.some(p => p.wos.some(w => w.id !== excludeWoId && w.number.trim().toLowerCase() === norm)))
  }
  const poNumberExists = (number: string, excludePoId?: string) => {
    const norm = number.trim().toLowerCase()
    return db.some(c => c.projects.some(p => p.pos.some(po => po.id !== excludePoId && po.number.trim().toLowerCase() === norm)))
  }

  // Mutators
  async function upsertCustomer(updated: Customer) {
    try {
      const saved = await updateCustomerRecord(updated.id, {
        name: updated.name,
        address: updated.address ?? null,
        contactName: updated.contactName ?? null,
        contactPhone: updated.contactPhone ?? null,
        contactEmail: updated.contactEmail ?? null,
      })
      setDb(prev =>
        prev.map(c =>
          c.id === saved.id
            ? {
                ...c,
                name: saved.name,
                address: saved.address,
                contactName: saved.contactName,
                contactPhone: saved.contactPhone,
                contactEmail: saved.contactEmail,
              }
            : c,
        ),
      )
      setActionError(null)
    } catch (error) {
      console.error('Failed to update customer', error)
      const message = toErrorMessage(error, 'Failed to update customer.')
      setActionError(message)
      throw new Error(message)
    }
  }

  async function deleteCustomer(customerId: string) {
    if (!canEdit) {
      setActionError('Not authorized to delete customers.')
      return
    }
    const shouldClearProject = selectedProjectId
      ? db.some(c => c.id === customerId && c.projects.some(p => p.id === selectedProjectId))
      : false
    try {
      await deleteCustomerRecord(customerId)
      setDb(prev => prev.filter(c => c.id !== customerId))
      setEditingInfo(prev => {
        const next = { ...prev }
        Object.keys(next).forEach(key => {
          if (key.endsWith(customerId)) delete next[key]
        })
        return next
      })
      if (shouldClearProject) setSelectedProjectId(null)
      if (selectedCustomerId === customerId) setSelectedCustomerId(null)
      setActionError(null)
    } catch (error) {
      console.error('Failed to delete customer', error)
      const message = toErrorMessage(error, 'Failed to delete customer.')
      setActionError(message)
    }
  }

  async function deleteProject(customerId: string, projectId: string) {
    if (!canEdit) {
      setActionError('Not authorized to delete projects.')
      return
    }
    try {
      await deleteProjectRecord(projectId)
      setDb(prev =>
        prev.map(c =>
          c.id !== customerId ? c : { ...c, projects: c.projects.filter(p => p.id !== projectId) },
        ),
      )
      setSelectedProjectId(prev => (prev === projectId ? null : prev))
      setActionError(null)
    } catch (error) {
      console.error('Failed to delete project', error)
      const message = toErrorMessage(error, 'Failed to delete project.')
      setActionError(message)
    }
  }

  async function deleteWO(customerId: string, projectId: string, woId: string) {
    if (!canEdit) {
      setActionError('Not authorized to delete work orders.')
      return
    }
    try {
      await deleteWORecord(woId)
      setDb(prev =>
        prev.map(c =>
          c.id !== customerId
            ? c
            : {
                ...c,
                projects: c.projects.map(p =>
                  p.id !== projectId ? p : { ...p, wos: p.wos.filter(w => w.id !== woId) },
                ),
              },
        ),
      )
      setActionError(null)
    } catch (error) {
      console.error('Failed to delete work order', error)
      const message = toErrorMessage(error, 'Failed to delete work order.')
      setActionError(message)
    }
  }

  async function deletePO(customerId: string, projectId: string, poId: string) {
    if (!canEdit) {
      setActionError('Not authorized to delete purchase orders.')
      return
    }
    try {
      await deletePORecord(poId)
      setDb(prev =>
        prev.map(c =>
          c.id !== customerId
            ? c
            : {
                ...c,
                projects: c.projects.map(p =>
                  p.id !== projectId ? p : { ...p, pos: p.pos.filter(po => po.id !== poId) },
                ),
              },
        ),
      )
      setActionError(null)
    } catch (error) {
      console.error('Failed to delete purchase order', error)
      const message = toErrorMessage(error, 'Failed to delete purchase order.')
      setActionError(message)
    }
  }

  function updateProjectNote(customerId: string, projectId: string, note: string) {
    if (!canEdit) {
      setActionError('Not authorized to update project notes.')
      return
    }
    const trimmed = note.trim()
    setDb(prev =>
      prev.map(c =>
        c.id !== customerId
          ? c
          : {
              ...c,
              projects: c.projects.map(p =>
                p.id !== projectId ? p : { ...p, note: trimmed ? note : undefined },
              ),
            },
      ),
    )
    void (async () => {
      try {
        await updateProjectRecord(projectId, { note: trimmed ? note : null })
        setActionError(null)
      } catch (error) {
        console.error('Failed to update project note', error)
        const message = toErrorMessage(error, 'Failed to update project note.')
        setActionError(message)
      }
    })()
  }

  async function addWO(
    customerId: string,
    projectId: string,
    data: { number: string; type: WOType; note?: string },
  ): Promise<string | null> {
    if (!canEdit) {
      const message = 'Not authorized to create work orders.'
      setActionError(message)
      return message
    }
    const trimmed = data.number.trim()
    if (!trimmed) return 'Enter a work order number.'
    const normalized = trimmed.toUpperCase()
    const finalNumber = normalized.startsWith('WO') ? normalized : `WO${normalized}`
    if (woNumberExists(finalNumber)) return 'A work order with this number already exists.'
    const note = data.note?.trim()
    try {
      const newWO = await createWORecord(projectId, { number: finalNumber, type: data.type, note })
      setDb(prev =>
        prev.map(c =>
          c.id !== customerId
            ? c
            : {
                ...c,
                projects: c.projects.map(p =>
                  p.id !== projectId ? p : { ...p, wos: [...p.wos, newWO] },
                ),
              },
        ),
      )
      setActionError(null)
      return null
    } catch (error) {
      console.error('Failed to create work order', error)
      const message = toErrorMessage(error, 'Failed to create work order.')
      setActionError(message)
      return message
    }
  }

  async function addPO(
    customerId: string,
    projectId: string,
    data: { number: string; note?: string },
  ): Promise<string | null> {
    if (!canEdit) {
      const message = 'Not authorized to create purchase orders.'
      setActionError(message)
      return message
    }
    const trimmed = data.number.trim()
    if (!trimmed) return 'Enter a purchase order number.'
    if (poNumberExists(trimmed)) return 'A purchase order with this number already exists.'
    const note = data.note?.trim()
    try {
      const newPO = await createPORecord(projectId, { number: trimmed, note })
      setDb(prev =>
        prev.map(c =>
          c.id !== customerId
            ? c
            : {
                ...c,
                projects: c.projects.map(p =>
                  p.id !== projectId ? p : { ...p, pos: [...p.pos, newPO] },
                ),
              },
        ),
      )
      setActionError(null)
      return null
    } catch (error) {
      console.error('Failed to create purchase order', error)
      const message = toErrorMessage(error, 'Failed to create purchase order.')
      setActionError(message)
      return message
    }
  }

<<<<<<< HEAD
=======
  async function addFdsFile(
    customerId: string,
    projectId: string,
    data: { name: string; url?: string; note?: string },
  ): Promise<string | null> {
    if (!canEdit) {
      const message = 'Not authorized to add FDS files.'
      setActionError(message)
      return message
    }
    const trimmedName = data.name.trim()
    if (!trimmedName) return 'Enter a file name.'
    const url = data.url?.trim()
    const note = data.note?.trim()
    try {
      const file = await createFdsFileRecord(projectId, {
        name: trimmedName,
        url: url || undefined,
        note: note || undefined,
      })
      setDb(prev =>
        prev.map(c =>
          c.id !== customerId
            ? c
            : {
                ...c,
                projects: c.projects.map(p =>
                  p.id !== projectId ? p : { ...p, fdsFiles: [...p.fdsFiles, file] },
                ),
              },
        ),
      )
      setActionError(null)
      return null
    } catch (error) {
      console.error('Failed to add FDS file', error)
      const message = toErrorMessage(error, 'Failed to add FDS file.')
      setActionError(message)
      return message
    }
  }

  async function addTechnicalDrawing(
    customerId: string,
    projectId: string,
    data: { name: string; url?: string; note?: string },
  ): Promise<string | null> {
    if (!canEdit) {
      const message = 'Not authorized to add technical drawings.'
      setActionError(message)
      return message
    }
    const trimmed = data.number.trim()
    if (!trimmed) return 'Enter a work order number.'
    const normalized = trimmed.toUpperCase()
    const finalNumber = normalized.startsWith('WO') ? normalized : `WO${normalized}`
    if (woNumberExists(finalNumber)) return 'A work order with this number already exists.'
    const note = data.note?.trim()
    try {
      const newWO = await createWORecord(projectId, { number: finalNumber, type: data.type, note })
      setDb(prev =>
        prev.map(c =>
          c.id !== customerId
            ? c
            : {
                ...c,
                projects: c.projects.map(p =>
                  p.id !== projectId ? p : { ...p, wos: [...p.wos, newWO] },
                ),
              },
        ),
      )
      setActionError(null)
      return null
    } catch (error) {
      console.error('Failed to create work order', error)
      const message = toErrorMessage(error, 'Failed to create work order.')
      setActionError(message)
      return message
    }
  }

  async function addPO(
    customerId: string,
    projectId: string,
    data: { number: string; note?: string },
  ): Promise<string | null> {
    if (!canEdit) {
      const message = 'Not authorized to create purchase orders.'
      setActionError(message)
      return message
    }
    const trimmed = data.number.trim()
    if (!trimmed) return 'Enter a purchase order number.'
    if (poNumberExists(trimmed)) return 'A purchase order with this number already exists.'
    const note = data.note?.trim()
    try {
      const newPO = await createPORecord(projectId, { number: trimmed, note })
      setDb(prev =>
        prev.map(c =>
          c.id !== customerId
            ? c
            : {
                ...c,
                projects: c.projects.map(p =>
                  p.id !== projectId ? p : { ...p, pos: [...p.pos, newPO] },
                ),
              },
        ),
      )
      setActionError(null)
      return null
    } catch (error) {
      console.error('Failed to create purchase order', error)
      const message = toErrorMessage(error, 'Failed to create purchase order.')
      setActionError(message)
      return message
    }
  }

  async function addFdsFile(
    customerId: string,
    projectId: string,
    data: { name: string; url?: string; note?: string },
  ): Promise<string | null> {
    if (!canEdit) {
      const message = 'Not authorized to add FDS files.'
      setActionError(message)
      return message
    }
    const trimmedName = data.name.trim()
    if (!trimmedName) return 'Enter a file name.'
    const url = data.url?.trim()
    const note = data.note?.trim()
    try {
      const file = await createFdsFileRecord(projectId, {
        name: trimmedName,
        url: url || undefined,
        note: note || undefined,
      })
      setDb(prev =>
        prev.map(c =>
          c.id !== customerId
            ? c
            : {
                ...c,
                projects: c.projects.map(p =>
                  p.id !== projectId ? p : { ...p, fdsFiles: [...p.fdsFiles, file] },
                ),
              },
        ),
      )
      setActionError(null)
      return null
    } catch (error) {
      console.error('Failed to add FDS file', error)
      const message = toErrorMessage(error, 'Failed to add FDS file.')
      setActionError(message)
      return message
    }
  }

  async function addTechnicalDrawing(
    customerId: string,
    projectId: string,
    data: { name: string; url?: string; note?: string },
  ): Promise<string | null> {
    if (!canEdit) {
      const message = 'Not authorized to add technical drawings.'
      setActionError(message)
      return message
    }
    const trimmedName = data.name.trim()
    if (!trimmedName) return 'Enter a file name.'
    const url = data.url?.trim()
    const note = data.note?.trim()
    try {
      const file = await createTechnicalDrawingRecord(projectId, {
        name: trimmedName,
        url: url || undefined,
        note: note || undefined,
      })
      setDb(prev =>
        prev.map(c =>
          c.id !== customerId
            ? c
            : {
                ...c,
                projects: c.projects.map(p =>
                  p.id !== projectId
                    ? p
                    : { ...p, technicalDrawings: [...p.technicalDrawings, file] },
                ),
              },
        ),
      )
      setActionError(null)
      return null
    } catch (error) {
      console.error('Failed to add technical drawing', error)
      const message = toErrorMessage(error, 'Failed to add technical drawing.')
      setActionError(message)
      return message
    }
  }

  async function addSignOff(
    customerId: string,
    projectId: string,
    data: { title: string; signedBy?: string; date?: string; note?: string },
  ): Promise<string | null> {
    if (!canEdit) {
      const message = 'Not authorized to add sign-offs.'
      setActionError(message)
      return message
    }
    const trimmedTitle = data.title.trim()
    if (!trimmedTitle) return 'Enter a sign-off title.'
    const signedBy = data.signedBy?.trim()
    const date = data.date?.trim()
    const note = data.note?.trim()
    try {
      const signOff = await createSignOffRecord(projectId, {
        title: trimmedTitle,
        signedBy: signedBy || undefined,
        date: date || undefined,
        note: note || undefined,
      })
      setDb(prev =>
        prev.map(c =>
          c.id !== customerId
            ? c
            : {
                ...c,
                projects: c.projects.map(p =>
                  p.id !== projectId ? p : { ...p, signOffs: [...p.signOffs, signOff] },
                ),
              },
        ),
      )
      setActionError(null)
      return null
    } catch (error) {
      console.error('Failed to add sign-off', error)
      const message = toErrorMessage(error, 'Failed to add sign-off.')
      setActionError(message)
      return message
    }
  }

>>>>>>> 7373d437
  async function addProject(customerId: string, projectNumber: string): Promise<string | null> {
    if (!canEdit) {
      const message = 'Not authorized to create projects.'
      setActionError(message)
      return message
    }
    const trimmed = projectNumber.trim()
    if (!trimmed) return 'Enter a project number.'
    const normalized = trimmed.toUpperCase()
    const finalNumber = normalized.startsWith('P') ? normalized : `P${normalized}`
    if (projectNumberExists(finalNumber)) return 'A project with this number already exists.'
    try {
      const project = await createProjectRecord(customerId, finalNumber)
      setDb(prev =>
        prev.map(c =>
          c.id !== customerId ? c : { ...c, projects: [...c.projects, project] },
        ),
      )
      setActionError(null)
      return null
    } catch (error) {
      console.error('Failed to create project', error)
      const message = toErrorMessage(error, 'Failed to create project.')
      setActionError(message)
      return message
    }
  }

  async function createCustomer(data: Omit<Customer, 'id' | 'projects'>): Promise<string | null> {
    if (!canEdit) {
      const message = 'Not authorized to create customers.'
      setActionError(message)
      return message
    }
    const trimmedName = data.name.trim()
    if (!trimmedName) return 'Customer name is required.'
    if (customerNameExists(trimmedName)) return 'A customer with this name already exists.'
    const payload = {
      name: trimmedName,
      address: data.address?.trim() || undefined,
      contactName: data.contactName?.trim() || undefined,
      contactPhone: data.contactPhone?.trim() || undefined,
      contactEmail: data.contactEmail?.trim() || undefined,
    }
    try {
      const customer = await createCustomerRecord(payload)
      setDb(prev => [customer, ...prev])
      setSelectedCustomerId(customer.id)
      setActionError(null)
      return null
    } catch (error) {
      console.error('Failed to create customer', error)
      const message = toErrorMessage(error, 'Failed to create customer.')
      setActionError(message)
      return message
    }
  }

  // Inline editable input
  function EditableField({
    label, value, onSave, fieldKey, placeholder, copyable, copyTitle,
  }: {
    label: string
    value?: string
    onSave: (v: string) => Promise<void> | void
    fieldKey: string
    placeholder?: string
    copyable?: boolean
    copyTitle?: string
  }) {
    const [val, setVal] = useState(value || '')
    const isEditing = !!editingInfo[fieldKey]
    const [isSaving, setIsSaving] = useState(false)
    const [fieldError, setFieldError] = useState<string | null>(null)

    useEffect(() => setVal(value || ''), [value])
    useEffect(() => {
      if (!canEdit && isEditing) {
        setEditingInfo(s => ({ ...s, [fieldKey]: false }))
        setFieldError(null)
        setVal(value || '')
      }
    }, [canEdit, isEditing, fieldKey, value])
    const hasValue = !!(value && value.trim())

    const saveValue = async () => {
      const trimmed = val.trim()
      setIsSaving(true)
      setFieldError(null)
      try {
        await onSave(trimmed)
        setEditingInfo(s => ({ ...s, [fieldKey]: false }))
      } catch (error) {
        const message = error instanceof Error ? error.message : 'Failed to save field.'
        setFieldError(message)
      } finally {
        setIsSaving(false)
      }
    }
    return (
      <div className='flex flex-col gap-1'>
        <Label>{label}</Label>
        <div className='flex items-center gap-2'>
          {isEditing ? (
            <>
              <Input
                value={val}
                onChange={(e) => {
                  setVal((e.target as HTMLInputElement).value)
                  if (fieldError) setFieldError(null)
                }}
                placeholder={placeholder}
                disabled={!canEdit}
              />
              <Button onClick={saveValue} title='Save' disabled={isSaving}>
                <Save size={16} /> Save
              </Button>
              <Button
                variant='ghost'
                onClick={() => {
                  setEditingInfo(s => ({ ...s, [fieldKey]: false }))
                  setVal(value || '')
                  setFieldError(null)
                }}
                title='Cancel'
              >
                <X size={16} />
              </Button>
            </>
          ) : (
            <>
              <div className='min-h-[38px] flex-1 rounded-xl border border-slate-200 bg-white px-3 py-2 shadow-sm'>
                {hasValue ? <span className='text-slate-800'>{value}</span> : <span className='text-slate-400'>{placeholder || 'Not set'}</span>}
              </div>
              {copyable && hasValue ? (
                <Button
                  variant='outline'
                  onClick={() => value && navigator.clipboard.writeText(value)}
                  title={copyTitle || `Copy ${label.toLowerCase()}`}
                >
                  <Copy size={16} /> Copy
                </Button>
              ) : null}
              <Button
                variant='outline'
                onClick={() => setEditingInfo(s => ({ ...s, [fieldKey]: true }))}
                title={canEdit ? 'Edit' : 'Read-only access'}
                disabled={!canEdit}
              >
                <Pencil size={16} /> Edit
              </Button>
            </>
          )}
        </div>
        {fieldError && (
          <p className='flex items-center gap-1 text-xs text-rose-600'>
            <AlertCircle size={14} /> {fieldError}
          </p>
        )}
      </div>
    )
  }

  if (isLoading) {
    return (
      <div className='min-h-screen bg-gradient-to-br from-white/70 via-[#f3f6ff]/80 to-[#dee9ff]/80 px-4 py-8 text-slate-900 md:px-10'>
        <div className='mx-auto flex min-h-[60vh] max-w-6xl flex-col items-center justify-center gap-4 text-center text-slate-600'>
          <span className='h-10 w-10 animate-spin rounded-full border-4 border-slate-200 border-t-sky-500' aria-hidden />
          <p className='text-sm font-medium text-slate-500'>Loading customers…</p>
        </div>
      </div>
    )
  }

  return (
    <div className='min-h-screen bg-gradient-to-br from-white/70 via-[#f3f6ff]/80 to-[#dee9ff]/80 px-4 py-8 text-slate-900 md:px-10'>
      <div className='mx-auto max-w-6xl'>
        {loadError && (
          <div className='mb-6 flex items-center justify-between gap-3 rounded-2xl border border-rose-200 bg-rose-50 px-4 py-3 text-sm text-rose-700'>
            <span>{loadError}</span>
            <Button variant='outline' onClick={() => void refreshCustomers()} disabled={isSyncing}>
              Retry
            </Button>
          </div>
        )}
        <div className='mb-6 flex flex-wrap items-center justify-between gap-3'>
          <h1 className='text-2xl font-semibold tracking-tight'>CustomerProjectDB</h1>
          <div className='flex flex-wrap items-center justify-end gap-3'>
            <span
              className={`rounded-full border px-3 py-1 text-xs font-medium ${storageBadgeClass}`}
              title={storageTitle}
            >
              Storage: {storageLabel}
            </span>
            {isSyncing && (
              <span className='flex items-center gap-2 text-xs font-medium text-slate-500'>
                <span className='h-2.5 w-2.5 animate-spin rounded-full border-2 border-slate-300 border-t-sky-500' aria-hidden />
                Syncing…
              </span>
            )}
            <Button
              onClick={() => {
                setShowNewCustomer(true)
                setNewCustomerError(null)
              }}
              title='Create new customer'
              disabled={!canEdit}
            >
              <Plus size={16} /> New Customer
            </Button>
          </div>
        </div>

        {storageNotice && (
          <div className='mb-6 rounded-2xl border border-slate-200 bg-white/80 px-4 py-3 text-sm text-slate-700'>
            {storageNotice}
          </div>
        )}

        {actionError && (
          <div className='mb-4 rounded-2xl border border-rose-200 bg-rose-50 px-4 py-3 text-sm text-rose-700'>
            {actionError}
          </div>
        )}

        {selectedProjectId ? (
          selectedProjectData ? (
            <ProjectPage
              customer={selectedProjectData.customer}
              project={selectedProjectData.project}
              canEdit={canEdit}
              onUpdateProjectNote={(note) =>
                updateProjectNote(selectedProjectData.customer.id, selectedProjectData.project.id, note)
              }
              onAddWO={(data) => addWO(selectedProjectData.customer.id, selectedProjectData.project.id, data)}
              onDeleteWO={(woId) => deleteWO(selectedProjectData.customer.id, selectedProjectData.project.id, woId)}
              onAddPO={(data) => addPO(selectedProjectData.customer.id, selectedProjectData.project.id, data)}
              onDeletePO={(poId) => deletePO(selectedProjectData.customer.id, selectedProjectData.project.id, poId)}
              onDeleteProject={() => deleteProject(selectedProjectData.customer.id, selectedProjectData.project.id)}
              onNavigateBack={() => setSelectedProjectId(null)}
            />
          ) : (
            <Card className='panel'>
              <CardHeader>
                <div className='text-lg font-semibold'>Project not found</div>
              </CardHeader>
              <CardContent>
                <p className='text-sm text-slate-600'>We couldn't find that project. It may have been deleted.</p>
                <div className='mt-4'>
                  <Button onClick={() => setSelectedProjectId(null)}>Back to index</Button>
                </div>
              </CardContent>
            </Card>
          )
        ) : (
          <HomeView />
        )}
      </div>

      {/* New Customer Modal */}
      <AnimatePresence>
        {showNewCustomer && (
          <motion.div
            className='fixed inset-0 z-20 flex items-center justify-center bg-black/60 p-4'
            initial={{ opacity: 0 }}
            animate={{ opacity: 1 }}
            exit={{ opacity: 0 }}
          >
            <Card className='w-full max-w-2xl panel'>
              <CardHeader>
                <div className='flex items-center gap-2'><Plus size={18} /> <span className='font-medium'>Create New Customer</span></div>
                <Button
                  variant='ghost'
                  onClick={() => {
                    setShowNewCustomer(false)
                    setNewCustomerError(null)
                    setIsCreatingCustomer(false)
                  }}
                  title='Close'
                >
                  <X size={16} />
                </Button>
              </CardHeader>
              <CardContent>
                <div className='grid gap-3 md:grid-cols-2'>
                  <div>
                    <Label>Customer Name</Label>
                    <Input
                      value={newCust.name}
                      onChange={(e) => {
                        setNewCust({ ...newCust, name: (e.target as HTMLInputElement).value })
                        if (newCustomerError) setNewCustomerError(null)
                      }}
                      placeholder='e.g. Globex Ltd'
                      disabled={!canEdit}
                    />
                  </div>
                  <div>
                    <Label>Contact Name</Label>
                    <Input
                      value={newCust.contactName}
                      onChange={(e) => setNewCust({ ...newCust, contactName: (e.target as HTMLInputElement).value })}
                      placeholder='e.g. Alex Doe'
                      disabled={!canEdit}
                    />
                  </div>
                  <div>
                    <Label>Contact Phone</Label>
                    <Input
                      value={newCust.contactPhone}
                      onChange={(e) => setNewCust({ ...newCust, contactPhone: (e.target as HTMLInputElement).value })}
                      placeholder='e.g. +44 20 7946 0000'
                      disabled={!canEdit}
                    />
                  </div>
                  <div>
                    <Label>Contact Email</Label>
                    <Input
                      value={newCust.contactEmail}
                      onChange={(e) => setNewCust({ ...newCust, contactEmail: (e.target as HTMLInputElement).value })}
                      placeholder='e.g. alex@globex.co.uk'
                      disabled={!canEdit}
                    />
                  </div>
                  <div className='md:col-span-2'>
                    <Label>Address</Label>
                    <Input
                      value={newCust.address}
                      onChange={(e) => setNewCust({ ...newCust, address: (e.target as HTMLInputElement).value })}
                      placeholder='e.g. 10 High Street, London'
                      disabled={!canEdit}
                    />
                  </div>
                </div>
                {newCustomerError && (
                  <p className='mt-2 flex items-center gap-1 text-sm text-rose-600'>
                    <AlertCircle size={14} /> {newCustomerError}
                  </p>
                )}
                <div className='mt-3 flex justify-end gap-2'>
                  <Button
                    variant='outline'
                    onClick={() => {
                      setShowNewCustomer(false)
                      setNewCustomerError(null)
                      setIsCreatingCustomer(false)
                    }}
                  >
                    Cancel
                  </Button>
                  <Button
                    size='lg'
                    disabled={isCreatingCustomer || !canEdit}
                    onClick={async () => {
                      setIsCreatingCustomer(true)
                      try {
                        const result = await createCustomer({
                          name: newCust.name,
                          address: newCust.address,
                          contactName: newCust.contactName,
                          contactPhone: newCust.contactPhone,
                          contactEmail: newCust.contactEmail,
                        })
                        if (result) {
                          setNewCustomerError(result)
                          return
                        }
                        setNewCust({ name: '', address: '', contactName: '', contactPhone: '', contactEmail: '' })
                        setShowNewCustomer(false)
                        setNewCustomerError(null)
                      } finally {
                        setIsCreatingCustomer(false)
                      }
                    }}
                    title={canEdit ? 'Create customer' : 'Read-only access'}
                  >
                    <Plus size={18} /> Create Customer
                  </Button>
                </div>
              </CardContent>
            </Card>
          </motion.div>
        )}
      </AnimatePresence>
    </div>
  )
}

function AddProjectForm({ onAdd, disabled = false }: { onAdd: (num: string) => Promise<string | null>; disabled?: boolean }) {
  const [val, setVal] = useState('')
  const [error, setError] = useState<string | null>(null)
  const [isSaving, setIsSaving] = useState(false)
  const isDisabled = disabled

  const handleAdd = async () => {
    if (isDisabled) {
      setError('You have read-only access.')
      return
    }
    const trimmed = val.trim()
    if (!trimmed) {
      setError('Enter a project number.')
      return
    }
    setIsSaving(true)
    try {
      const result = await onAdd(trimmed)
      if (result) {
        setError(result)
        return
      }
      setVal('')
      setError(null)
    } finally {
      setIsSaving(false)
    }
  }

  return (
    <div className='flex flex-col gap-2'>
      <div className='flex items-end gap-2'>
        <div className='flex-1'>
          <Label>Project Number</Label>
          <div className='flex'>
            <span className='flex items-center rounded-l-2xl border border-r-0 border-slate-200/80 bg-slate-100/70 px-3 py-2 text-sm font-semibold text-slate-500'>P</span>
            <Input
              className='rounded-l-none border-l-0'
              value={val}
              onChange={(e) => {
                setVal((e.target as HTMLInputElement).value)
                if (error) setError(null)
              }}
              placeholder='e.g. 1403'
              disabled={isDisabled}
            />
          </div>
        </div>
        <Button onClick={handleAdd} disabled={isSaving || isDisabled} title={isDisabled ? 'Read-only access' : 'Add project'}>
          <Plus size={16} /> Add
        </Button>
      </div>
      {error && (
        <p className='flex items-center gap-1 text-sm text-rose-600'>
          <AlertCircle size={14} /> {error}
        </p>
      )}
    </div>
  )
}

export default function App() {
  return <AppContent />
}<|MERGE_RESOLUTION|>--- conflicted
+++ resolved
@@ -645,259 +645,6 @@
     }
   }
 
-<<<<<<< HEAD
-=======
-  async function addFdsFile(
-    customerId: string,
-    projectId: string,
-    data: { name: string; url?: string; note?: string },
-  ): Promise<string | null> {
-    if (!canEdit) {
-      const message = 'Not authorized to add FDS files.'
-      setActionError(message)
-      return message
-    }
-    const trimmedName = data.name.trim()
-    if (!trimmedName) return 'Enter a file name.'
-    const url = data.url?.trim()
-    const note = data.note?.trim()
-    try {
-      const file = await createFdsFileRecord(projectId, {
-        name: trimmedName,
-        url: url || undefined,
-        note: note || undefined,
-      })
-      setDb(prev =>
-        prev.map(c =>
-          c.id !== customerId
-            ? c
-            : {
-                ...c,
-                projects: c.projects.map(p =>
-                  p.id !== projectId ? p : { ...p, fdsFiles: [...p.fdsFiles, file] },
-                ),
-              },
-        ),
-      )
-      setActionError(null)
-      return null
-    } catch (error) {
-      console.error('Failed to add FDS file', error)
-      const message = toErrorMessage(error, 'Failed to add FDS file.')
-      setActionError(message)
-      return message
-    }
-  }
-
-  async function addTechnicalDrawing(
-    customerId: string,
-    projectId: string,
-    data: { name: string; url?: string; note?: string },
-  ): Promise<string | null> {
-    if (!canEdit) {
-      const message = 'Not authorized to add technical drawings.'
-      setActionError(message)
-      return message
-    }
-    const trimmed = data.number.trim()
-    if (!trimmed) return 'Enter a work order number.'
-    const normalized = trimmed.toUpperCase()
-    const finalNumber = normalized.startsWith('WO') ? normalized : `WO${normalized}`
-    if (woNumberExists(finalNumber)) return 'A work order with this number already exists.'
-    const note = data.note?.trim()
-    try {
-      const newWO = await createWORecord(projectId, { number: finalNumber, type: data.type, note })
-      setDb(prev =>
-        prev.map(c =>
-          c.id !== customerId
-            ? c
-            : {
-                ...c,
-                projects: c.projects.map(p =>
-                  p.id !== projectId ? p : { ...p, wos: [...p.wos, newWO] },
-                ),
-              },
-        ),
-      )
-      setActionError(null)
-      return null
-    } catch (error) {
-      console.error('Failed to create work order', error)
-      const message = toErrorMessage(error, 'Failed to create work order.')
-      setActionError(message)
-      return message
-    }
-  }
-
-  async function addPO(
-    customerId: string,
-    projectId: string,
-    data: { number: string; note?: string },
-  ): Promise<string | null> {
-    if (!canEdit) {
-      const message = 'Not authorized to create purchase orders.'
-      setActionError(message)
-      return message
-    }
-    const trimmed = data.number.trim()
-    if (!trimmed) return 'Enter a purchase order number.'
-    if (poNumberExists(trimmed)) return 'A purchase order with this number already exists.'
-    const note = data.note?.trim()
-    try {
-      const newPO = await createPORecord(projectId, { number: trimmed, note })
-      setDb(prev =>
-        prev.map(c =>
-          c.id !== customerId
-            ? c
-            : {
-                ...c,
-                projects: c.projects.map(p =>
-                  p.id !== projectId ? p : { ...p, pos: [...p.pos, newPO] },
-                ),
-              },
-        ),
-      )
-      setActionError(null)
-      return null
-    } catch (error) {
-      console.error('Failed to create purchase order', error)
-      const message = toErrorMessage(error, 'Failed to create purchase order.')
-      setActionError(message)
-      return message
-    }
-  }
-
-  async function addFdsFile(
-    customerId: string,
-    projectId: string,
-    data: { name: string; url?: string; note?: string },
-  ): Promise<string | null> {
-    if (!canEdit) {
-      const message = 'Not authorized to add FDS files.'
-      setActionError(message)
-      return message
-    }
-    const trimmedName = data.name.trim()
-    if (!trimmedName) return 'Enter a file name.'
-    const url = data.url?.trim()
-    const note = data.note?.trim()
-    try {
-      const file = await createFdsFileRecord(projectId, {
-        name: trimmedName,
-        url: url || undefined,
-        note: note || undefined,
-      })
-      setDb(prev =>
-        prev.map(c =>
-          c.id !== customerId
-            ? c
-            : {
-                ...c,
-                projects: c.projects.map(p =>
-                  p.id !== projectId ? p : { ...p, fdsFiles: [...p.fdsFiles, file] },
-                ),
-              },
-        ),
-      )
-      setActionError(null)
-      return null
-    } catch (error) {
-      console.error('Failed to add FDS file', error)
-      const message = toErrorMessage(error, 'Failed to add FDS file.')
-      setActionError(message)
-      return message
-    }
-  }
-
-  async function addTechnicalDrawing(
-    customerId: string,
-    projectId: string,
-    data: { name: string; url?: string; note?: string },
-  ): Promise<string | null> {
-    if (!canEdit) {
-      const message = 'Not authorized to add technical drawings.'
-      setActionError(message)
-      return message
-    }
-    const trimmedName = data.name.trim()
-    if (!trimmedName) return 'Enter a file name.'
-    const url = data.url?.trim()
-    const note = data.note?.trim()
-    try {
-      const file = await createTechnicalDrawingRecord(projectId, {
-        name: trimmedName,
-        url: url || undefined,
-        note: note || undefined,
-      })
-      setDb(prev =>
-        prev.map(c =>
-          c.id !== customerId
-            ? c
-            : {
-                ...c,
-                projects: c.projects.map(p =>
-                  p.id !== projectId
-                    ? p
-                    : { ...p, technicalDrawings: [...p.technicalDrawings, file] },
-                ),
-              },
-        ),
-      )
-      setActionError(null)
-      return null
-    } catch (error) {
-      console.error('Failed to add technical drawing', error)
-      const message = toErrorMessage(error, 'Failed to add technical drawing.')
-      setActionError(message)
-      return message
-    }
-  }
-
-  async function addSignOff(
-    customerId: string,
-    projectId: string,
-    data: { title: string; signedBy?: string; date?: string; note?: string },
-  ): Promise<string | null> {
-    if (!canEdit) {
-      const message = 'Not authorized to add sign-offs.'
-      setActionError(message)
-      return message
-    }
-    const trimmedTitle = data.title.trim()
-    if (!trimmedTitle) return 'Enter a sign-off title.'
-    const signedBy = data.signedBy?.trim()
-    const date = data.date?.trim()
-    const note = data.note?.trim()
-    try {
-      const signOff = await createSignOffRecord(projectId, {
-        title: trimmedTitle,
-        signedBy: signedBy || undefined,
-        date: date || undefined,
-        note: note || undefined,
-      })
-      setDb(prev =>
-        prev.map(c =>
-          c.id !== customerId
-            ? c
-            : {
-                ...c,
-                projects: c.projects.map(p =>
-                  p.id !== projectId ? p : { ...p, signOffs: [...p.signOffs, signOff] },
-                ),
-              },
-        ),
-      )
-      setActionError(null)
-      return null
-    } catch (error) {
-      console.error('Failed to add sign-off', error)
-      const message = toErrorMessage(error, 'Failed to add sign-off.')
-      setActionError(message)
-      return message
-    }
-  }
-
->>>>>>> 7373d437
   async function addProject(customerId: string, projectNumber: string): Promise<string | null> {
     if (!canEdit) {
       const message = 'Not authorized to create projects.'
