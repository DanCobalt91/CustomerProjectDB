<<<<<<< HEAD
import React, { useCallback, useEffect, useMemo, useState } from 'react'
=======
import React, { useEffect, useMemo, useState } from 'react'
>>>>>>> 07dab251
import { Plus, Trash2, Copy, Save, Pencil, X, Search, ChevronRight, ChevronDown, MapPin, AlertCircle } from 'lucide-react'
import { motion, AnimatePresence } from 'framer-motion'
import type { Customer, Project, WOType } from '../types'
import {
  listCustomers,
  createCustomer as createCustomerRecord,
  updateCustomer as updateCustomerRecord,
  deleteCustomer as deleteCustomerRecord,
  createProject as createProjectRecord,
  deleteProject as deleteProjectRecord,
  createWO as createWORecord,
  deleteWO as deleteWORecord,
  createPO as createPORecord,
  deletePO as deletePORecord,
  updateProject as updateProjectRecord,
} from '../lib/storage'
import Button from '../components/ui/Button'
import Input from '../components/ui/Input'
import Label from '../components/ui/Label'
import { Card, CardContent, CardHeader } from '../components/ui/Card'

export default function App() {
  const [db, setDb] = useState<Customer[]>([])
  const [selectedCustomerId, setSelectedCustomerId] = useState<string | null>(null)
  const [editingInfo, setEditingInfo] = useState<Record<string, boolean>>({})
  const [openProjects, setOpenProjects] = useState<Record<string, boolean>>({})
  const [newCustomerError, setNewCustomerError] = useState<string | null>(null)
<<<<<<< HEAD
  const [isLoading, setIsLoading] = useState(true)
  const [loadError, setLoadError] = useState<string | null>(null)
  const [isSyncing, setIsSyncing] = useState(false)
=======
>>>>>>> 07dab251

  // Search
  const [customerQuery, setCustomerQuery] = useState('')
  const [projectQuery, setProjectQuery] = useState('')
  const [woQuery, setWoQuery] = useState('')

  // Create customer (modal)
  const [newCust, setNewCust] = useState({ name: '', address: '', contactName: '', contactPhone: '', contactEmail: '' })
  const [showNewCustomer, setShowNewCustomer] = useState(false)
  const [isCreatingCustomer, setIsCreatingCustomer] = useState(false)

  const refreshCustomers = useCallback(
    async (initial = false) => {
      if (initial) {
        setIsLoading(true)
      } else {
        setIsSyncing(true)
      }

      try {
        const customers = await listCustomers()
        setDb(customers)
        setLoadError(null)
      } catch (error) {
        console.error('Failed to load customers', error)
        setLoadError('Unable to load customers right now. Please try again.')
      } finally {
        if (initial) {
          setIsLoading(false)
        } else {
          setIsSyncing(false)
        }
      }
    },
    [],
  )

  useEffect(() => {
    void refreshCustomers(true)
  }, [refreshCustomers])

  const selectedCustomer = useMemo(() => db.find(c => c.id === selectedCustomerId) || null, [db, selectedCustomerId])
  const selectedCustomerAddressForMap = selectedCustomer?.address?.trim() || null
  const customerOptions = useMemo(() => db.map(c => c.name).sort(), [db])

  const searchMatches = useMemo(() => {
    const matches: { kind: 'customer' | 'project' | 'wo'; label: string; customerId: string; projectId?: string }[] = []
    const cq = customerQuery.trim().toLowerCase()
    if (cq) {
      db.forEach(c => {
        if (c.name.toLowerCase().includes(cq)) matches.push({ kind: 'customer', label: `${c.name}`, customerId: c.id })
      })
    }
    const pq = projectQuery.trim().toLowerCase()
    if (pq) {
      db.forEach(c =>
        c.projects.forEach(p => {
          if (p.number.toLowerCase().includes(pq)) matches.push({ kind: 'project', label: `${p.number}  —  ${c.name}`, customerId: c.id, projectId: p.id })
        })
      )
    }
    const wq = woQuery.trim().toLowerCase()
    if (wq) {
      db.forEach(c =>
        c.projects.forEach(p =>
          p.wos.forEach(w => {
            if (w.number.toLowerCase().includes(wq)) matches.push({ kind: 'wo', label: `${w.number} (${w.type})  —  ${c.name}`, customerId: c.id, projectId: p.id })
          })
        )
      )
    }
    return matches.slice(0, 25)
  }, [db, customerQuery, projectQuery, woQuery])

  const hasSearchInput = useMemo(
    () => !!(customerQuery.trim() || projectQuery.trim() || woQuery.trim()),
    [customerQuery, projectQuery, woQuery],
  )

  // Helpers
<<<<<<< HEAD
=======
  const uid = (p: string) => `${p}_${Math.random().toString(36).slice(2,9)}${Date.now().toString(36).slice(-4)}`
>>>>>>> 07dab251
  const customerNameExists = (name: string, excludeId?: string) =>
    db.some(c => c.id !== excludeId && c.name.trim().toLowerCase() === name.trim().toLowerCase())
  const projectNumberExists = (number: string, excludeProjectId?: string) => {
    const norm = number.trim().toLowerCase()
    return db.some(c => c.projects.some(p => p.id !== excludeProjectId && p.number.trim().toLowerCase() === norm))
  }
  const woNumberExists = (number: string, excludeWoId?: string) => {
    const norm = number.trim().toLowerCase()
    return db.some(c => c.projects.some(p => p.wos.some(w => w.id !== excludeWoId && w.number.trim().toLowerCase() === norm)))
  }
  const poNumberExists = (number: string, excludePoId?: string) => {
    const norm = number.trim().toLowerCase()
    return db.some(c => c.projects.some(p => p.pos.some(po => po.id !== excludePoId && po.number.trim().toLowerCase() === norm)))
  }

  // Mutators
  async function upsertCustomer(updated: Customer) {
    try {
      const saved = await updateCustomerRecord(updated.id, {
        name: updated.name,
        address: updated.address ?? null,
        contactName: updated.contactName ?? null,
        contactPhone: updated.contactPhone ?? null,
        contactEmail: updated.contactEmail ?? null,
      })
      setDb(prev =>
        prev.map(c =>
          c.id === saved.id
            ? {
                ...c,
                name: saved.name,
                address: saved.address,
                contactName: saved.contactName,
                contactPhone: saved.contactPhone,
                contactEmail: saved.contactEmail,
              }
            : c,
        ),
      )
    } catch (error) {
      console.error('Failed to update customer', error)
      throw error instanceof Error ? error : new Error('Failed to update customer.')
    }
  }
<<<<<<< HEAD

  async function deleteCustomer(customerId: string) {
    const target = db.find(c => c.id === customerId)
    try {
      await deleteCustomerRecord(customerId)
      setDb(prev => prev.filter(c => c.id !== customerId))
      setOpenProjects(prev => {
        if (!target) return prev
        const next = { ...prev }
        target.projects.forEach(p => {
          delete next[p.id]
        })
        return next
      })
      setEditingInfo(prev => {
        const next = { ...prev }
        Object.keys(next).forEach(key => {
          if (key.endsWith(customerId)) delete next[key]
        })
        return next
      })
      if (selectedCustomerId === customerId) setSelectedCustomerId(null)
    } catch (error) {
      console.error('Failed to delete customer', error)
    }
  }

  async function deleteProject(customerId: string, projectId: string) {
    try {
      await deleteProjectRecord(projectId)
      setDb(prev =>
        prev.map(c =>
          c.id !== customerId ? c : { ...c, projects: c.projects.filter(p => p.id !== projectId) },
        ),
      )
      setOpenProjects(prev => {
        if (!prev[projectId]) return prev
        const next = { ...prev }
        delete next[projectId]
        return next
      })
    } catch (error) {
      console.error('Failed to delete project', error)
    }
  }

  async function deleteWO(customerId: string, projectId: string, woId: string) {
    try {
      await deleteWORecord(woId)
      setDb(prev =>
        prev.map(c =>
          c.id !== customerId
            ? c
            : {
                ...c,
                projects: c.projects.map(p =>
                  p.id !== projectId ? p : { ...p, wos: p.wos.filter(w => w.id !== woId) },
                ),
              },
        ),
      )
    } catch (error) {
      console.error('Failed to delete work order', error)
    }
=======
  function deleteCustomer(customerId: string) {
    const target = db.find(c => c.id === customerId)
    setDb(prev => prev.filter(c => c.id !== customerId))
    setOpenProjects(prev => {
      if (!target) return prev
      const next = { ...prev }
      target.projects.forEach(p => { delete next[p.id] })
      return next
    })
    setEditingInfo(prev => {
      const next = { ...prev }
      Object.keys(next).forEach(key => {
        if (key.endsWith(customerId)) delete next[key]
      })
      return next
    })
    if (selectedCustomerId === customerId) setSelectedCustomerId(null)
  }
  function deleteProject(customerId: string, projectId: string) {
    setDb(prev => prev.map(c => (c.id !== customerId ? c : { ...c, projects: c.projects.filter(p => p.id !== projectId) })))
    setOpenProjects(prev => {
      if (!prev[projectId]) return prev
      const next = { ...prev }
      delete next[projectId]
      return next
    })
>>>>>>> 07dab251
  }

  async function deletePO(customerId: string, projectId: string, poId: string) {
    try {
      await deletePORecord(poId)
      setDb(prev =>
        prev.map(c =>
          c.id !== customerId
            ? c
            : {
                ...c,
                projects: c.projects.map(p =>
                  p.id !== projectId ? p : { ...p, pos: p.pos.filter(po => po.id !== poId) },
                ),
              },
        ),
      )
    } catch (error) {
      console.error('Failed to delete purchase order', error)
    }
  }

  function updateProjectNote(customerId: string, projectId: string, note: string) {
    const trimmed = note.trim()
    setDb(prev =>
      prev.map(c =>
        c.id !== customerId
          ? c
          : {
              ...c,
              projects: c.projects.map(p =>
                p.id !== projectId ? p : { ...p, note: trimmed ? note : undefined },
              ),
            },
      ),
    )
    void (async () => {
      try {
        await updateProjectRecord(projectId, { note: trimmed ? note : null })
      } catch (error) {
        console.error('Failed to update project note', error)
      }
    })()
  }
<<<<<<< HEAD

  async function addWO(
    customerId: string,
    projectId: string,
    data: { number: string; type: WOType; note?: string },
  ): Promise<string | null> {
    const trimmed = data.number.trim()
    if (!trimmed) return 'Enter a work order number.'
    const normalized = trimmed.toUpperCase()
    const finalNumber = normalized.startsWith('WO') ? normalized : `WO${normalized}`
    if (woNumberExists(finalNumber)) return 'A work order with this number already exists.'
    const note = data.note?.trim()
    try {
      const newWO = await createWORecord(projectId, { number: finalNumber, type: data.type, note })
      setDb(prev =>
        prev.map(c =>
          c.id !== customerId
            ? c
            : {
                ...c,
                projects: c.projects.map(p =>
                  p.id !== projectId ? p : { ...p, wos: [...p.wos, newWO] },
                ),
              },
        ),
      )
      return null
    } catch (error) {
      console.error('Failed to create work order', error)
      return 'Failed to create work order.'
    }
  }

  async function addPO(
    customerId: string,
    projectId: string,
    data: { number: string; note?: string },
  ): Promise<string | null> {
    const trimmed = data.number.trim()
    if (!trimmed) return 'Enter a purchase order number.'
    if (poNumberExists(trimmed)) return 'A purchase order with this number already exists.'
    const note = data.note?.trim()
    try {
      const newPO = await createPORecord(projectId, { number: trimmed, note })
      setDb(prev =>
        prev.map(c =>
          c.id !== customerId
            ? c
            : {
                ...c,
                projects: c.projects.map(p =>
                  p.id !== projectId ? p : { ...p, pos: [...p.pos, newPO] },
                ),
              },
        ),
      )
      return null
    } catch (error) {
      console.error('Failed to create purchase order', error)
      return 'Failed to create purchase order.'
    }
  }

  async function addProject(customerId: string, projectNumber: string): Promise<string | null> {
    const trimmed = projectNumber.trim()
    if (!trimmed) return 'Enter a project number.'
    const normalized = trimmed.toUpperCase()
    const finalNumber = normalized.startsWith('P') ? normalized : `P${normalized}`
    if (projectNumberExists(finalNumber)) return 'A project with this number already exists.'
    try {
      const project = await createProjectRecord(customerId, finalNumber)
      setDb(prev =>
        prev.map(c =>
          c.id !== customerId ? c : { ...c, projects: [...c.projects, project] },
        ),
      )
      return null
    } catch (error) {
      console.error('Failed to create project', error)
      return 'Failed to create project.'
    }
  }

  async function createCustomer(data: Omit<Customer, 'id' | 'projects'>): Promise<string | null> {
    const trimmedName = data.name.trim()
    if (!trimmedName) return 'Customer name is required.'
    if (customerNameExists(trimmedName)) return 'A customer with this name already exists.'
    const payload = {
=======
  function updateProjectNote(customerId: string, projectId: string, note: string) {
    setDb(prev => prev.map(c => (c.id !== customerId ? c : {
      ...c,
      projects: c.projects.map(p => (p.id !== projectId ? p : { ...p, note: note.trim() ? note : undefined })),
    })))
    return null
  }
  function addWO(customerId: string, projectId: string, data: { number: string; type: WOType; note?: string }): string | null {
    const trimmed = data.number.trim()
    if (!trimmed) return 'Enter a work order number.'
    const normalized = trimmed.toUpperCase()
    const finalNumber = normalized.startsWith('WO') ? normalized : `WO${normalized}`
    if (woNumberExists(finalNumber)) return 'A work order with this number already exists.'
    const note = data.note?.trim()
    setDb(prev => prev.map(c => (c.id !== customerId ? c : {
      ...c,
      projects: c.projects.map(p => (p.id !== projectId ? p : {
        ...p,
        wos: [...p.wos, { id: uid('wo'), number: finalNumber, type: data.type, note: note ? note : undefined }],
      })),
    })))
    return null
  }
  function addPO(customerId: string, projectId: string, data: { number: string; note?: string }): string | null {
    const trimmed = data.number.trim()
    if (!trimmed) return 'Enter a purchase order number.'
    if (poNumberExists(trimmed)) return 'A purchase order with this number already exists.'
    const note = data.note?.trim()
    setDb(prev => prev.map(c => (c.id !== customerId ? c : {
      ...c,
      projects: c.projects.map(p => (p.id !== projectId ? p : {
        ...p,
        pos: [...p.pos, { id: uid('po'), number: trimmed, note: note ? note : undefined }],
      })),
    })))
    return null
  }
  function addProject(customerId: string, projectNumber: string): string | null {
    const trimmed = projectNumber.trim()
    if (!trimmed) return 'Enter a project number.'
    const normalized = trimmed.toUpperCase()
    const finalNumber = normalized.startsWith('P') ? normalized : `P${normalized}`
    if (projectNumberExists(finalNumber)) return 'A project with this number already exists.'
    setDb(prev => prev.map(c => (c.id !== customerId ? c : {
      ...c,
      projects: [...c.projects, { id: uid('proj'), number: finalNumber, wos: [], pos: [] }],
    })))
    return null
  }
  function createCustomer(data: Omit<Customer, 'id' | 'projects'>): string | null {
    const trimmedName = data.name.trim()
    if (!trimmedName) return 'Customer name is required.'
    if (customerNameExists(trimmedName)) return 'A customer with this name already exists.'
    const c: Customer = {
      id: uid('cust'),
>>>>>>> 07dab251
      name: trimmedName,
      address: data.address?.trim() || undefined,
      contactName: data.contactName?.trim() || undefined,
      contactPhone: data.contactPhone?.trim() || undefined,
      contactEmail: data.contactEmail?.trim() || undefined,
<<<<<<< HEAD
    }
    try {
      const customer = await createCustomerRecord(payload)
      setDb(prev => [customer, ...prev])
      setSelectedCustomerId(customer.id)
      return null
    } catch (error) {
      console.error('Failed to create customer', error)
      return 'Failed to create customer.'
    }
=======
      projects: [],
    }
    setDb(prev => [c, ...prev])
    setSelectedCustomerId(c.id)
    return null
>>>>>>> 07dab251
  }

  // Inline editable input
  function EditableField({
    label, value, onSave, fieldKey, placeholder, copyable, copyTitle,
  }: {
<<<<<<< HEAD
    label: string
    value?: string
    onSave: (v: string) => Promise<void> | void
    fieldKey: string
    placeholder?: string
    copyable?: boolean
    copyTitle?: string
=======
    label: string; value?: string; onSave: (v: string) => void; fieldKey: string; placeholder?: string;
    copyable?: boolean; copyTitle?: string;
>>>>>>> 07dab251
  }) {
    const [val, setVal] = useState(value || '')
    const isEditing = !!editingInfo[fieldKey]
    const [isSaving, setIsSaving] = useState(false)
    const [fieldError, setFieldError] = useState<string | null>(null)

    useEffect(() => setVal(value || ''), [value])
    const hasValue = !!(value && value.trim())
<<<<<<< HEAD

    const saveValue = async () => {
      const trimmed = val.trim()
      setIsSaving(true)
      setFieldError(null)
      try {
        await onSave(trimmed)
        setEditingInfo(s => ({ ...s, [fieldKey]: false }))
      } catch (error) {
        const message = error instanceof Error ? error.message : 'Failed to save field.'
        setFieldError(message)
      } finally {
        setIsSaving(false)
      }
=======
    const saveValue = () => {
      onSave(val.trim())
      setEditingInfo(s => ({ ...s, [fieldKey]: false }))
>>>>>>> 07dab251
    }
    return (
      <div className='flex flex-col gap-1'>
        <Label>{label}</Label>
        <div className='flex items-center gap-2'>
          {isEditing ? (
            <>
<<<<<<< HEAD
              <Input
                value={val}
                onChange={(e) => {
                  setVal((e.target as HTMLInputElement).value)
                  if (fieldError) setFieldError(null)
                }}
                placeholder={placeholder}
              />
              <Button onClick={saveValue} title='Save' disabled={isSaving}>
=======
              <Input value={val} onChange={(e) => setVal((e.target as HTMLInputElement).value)} placeholder={placeholder} />
              <Button onClick={saveValue} title='Save'>
>>>>>>> 07dab251
                <Save size={16} /> Save
              </Button>
              <Button
                variant='ghost'
                onClick={() => {
                  setEditingInfo(s => ({ ...s, [fieldKey]: false }))
                  setVal(value || '')
<<<<<<< HEAD
                  setFieldError(null)
=======
>>>>>>> 07dab251
                }}
                title='Cancel'
              >
                <X size={16} />
              </Button>
            </>
          ) : (
            <>
              <div className='min-h-[38px] flex-1 rounded-xl border border-slate-200 bg-white px-3 py-2 shadow-sm'>
                {hasValue ? <span className='text-slate-800'>{value}</span> : <span className='text-slate-400'>{placeholder || 'Not set'}</span>}
              </div>
              {copyable && hasValue ? (
                <Button
                  variant='outline'
                  onClick={() => value && navigator.clipboard.writeText(value)}
                  title={copyTitle || `Copy ${label.toLowerCase()}`}
                >
                  <Copy size={16} /> Copy
                </Button>
              ) : null}
              <Button variant='outline' onClick={() => setEditingInfo(s => ({ ...s, [fieldKey]: true }))} title='Edit'>
                <Pencil size={16} /> Edit
              </Button>
            </>
          )}
        </div>
        {fieldError && (
          <p className='flex items-center gap-1 text-xs text-rose-600'>
            <AlertCircle size={14} /> {fieldError}
          </p>
        )}
      </div>
    )
  }

  // Collapsible project row
  function ProjectRow({ project, customer }: { project: Project; customer: Customer }) {
    const isOpen = !!openProjects[project.id]
    const [noteDraft, setNoteDraft] = useState(project.note ?? '')
    const [woForm, setWoForm] = useState({ number: '', type: 'Build' as WOType, note: '' })
    const [poForm, setPoForm] = useState({ number: '', note: '' })
    const [woError, setWoError] = useState<string | null>(null)
    const [poError, setPoError] = useState<string | null>(null)
<<<<<<< HEAD
    const [isAddingWo, setIsAddingWo] = useState(false)
    const [isAddingPo, setIsAddingPo] = useState(false)
=======
>>>>>>> 07dab251

    useEffect(() => {
      setNoteDraft(project.note ?? '')
      setWoError(null)
      setPoError(null)
    }, [project.id])

    useEffect(() => {
      setNoteDraft(prev => {
        const next = project.note ?? ''
        return prev === next ? prev : next
      })
    }, [project.note])

    return (
      <Card className='mb-3 panel'>
        <CardHeader>
          <div className='flex items-center gap-3'>
            <Button
              variant='ghost'
              onClick={() => setOpenProjects(s => ({ ...s, [project.id]: !isOpen }))}
              className='p-1'
              title={isOpen ? 'Collapse' : 'Expand'}
            >
              <ChevronDown
                size={18}
                className={`transition-transform duration-200 ${isOpen ? '' : '-rotate-90'}`}
              />
            </Button>

            <div className='flex items-center gap-3 font-semibold text-slate-800'>
              <span>Project: {project.number}</span>
              {!isOpen && project.note && (
                <span
                  className='max-w-[28ch] truncate text-xs font-medium text-slate-500 italic'
                  title={project.note}
                >
                  • {project.note}
                </span>
              )}
            </div>

            <Button variant='outline' onClick={() => navigator.clipboard.writeText(project.number)} title='Copy project number'>
              <Copy size={16} /> Copy
            </Button>
          </div>

          <div className='flex items-center gap-2'>
<<<<<<< HEAD
            <Button
              variant='ghost'
              className='text-rose-600 hover:bg-rose-50'
              onClick={() => void deleteProject(customer.id, project.id)}
              title='Delete project'
            >
=======
            <Button variant='ghost' className='text-rose-600 hover:bg-rose-50' onClick={() => deleteProject(customer.id, project.id)} title='Delete project'>
>>>>>>> 07dab251
              <Trash2 size={18} />
            </Button>
          </div>
        </CardHeader>

        <AnimatePresence initial={false}>
          {isOpen && (
            <motion.div initial={{ height: 0, opacity: 0 }} animate={{ height: 'auto', opacity: 1 }} exit={{ height: 0, opacity: 0 }}>
              <CardContent className='grid gap-6 md:grid-cols-2'>
                {/* Project note */}
                <div className='md:col-span-2'>
                  <div className='rounded-2xl border border-slate-200/70 bg-white/80 p-4 shadow-sm'>
                    <div className='mb-1 text-xs font-semibold uppercase tracking-wide text-slate-500'>Project Note</div>
                    <textarea
                      className='w-full resize-y rounded-xl border border-slate-200/80 bg-white/90 p-3 text-sm text-slate-800 placeholder-slate-400 transition focus:border-sky-400 focus:outline-none focus:ring-2 focus:ring-sky-100'
                      rows={2}
                      placeholder='Add a note about this project (optional)…'
                      value={noteDraft}
                      onChange={(e) => {
                        const v = (e.target as HTMLTextAreaElement).value
                        setNoteDraft(v)
                        updateProjectNote(customer.id, project.id, v)
                      }}
                    />
                  </div>
                </div>

                {/* Work Orders */}
                <div>
                  <div className='mb-2 text-sm font-semibold text-slate-700'>Work Orders</div>
                  <div className='space-y-2'>
                    {project.wos.length === 0 && <div className='text-sm text-slate-500'>None yet</div>}
                    {project.wos.map(wo => (
                      <div key={wo.id} className='flex items-center justify-between rounded-2xl border border-slate-200/70 bg-white/90 p-4 shadow-sm'>
                        <div>
                          <div className='font-semibold text-slate-800'>
                            {wo.number}
                            <span className='ml-2 rounded-md border border-sky-200 bg-sky-50 px-1.5 py-0.5 text-xs font-medium text-sky-700'>{wo.type}</span>
                          </div>
                          {wo.note && <div className='text-xs text-slate-500'>{wo.note}</div>}
                        </div>
                        <div className='flex items-center gap-1'>
                          <Button variant='outline' onClick={() => navigator.clipboard.writeText(wo.number)} title='Copy WO'>
                            <Copy size={16} />
                          </Button>
<<<<<<< HEAD
                          <Button
                            variant='ghost'
                            className='text-rose-600 hover:bg-rose-50'
                            onClick={() => void deleteWO(customer.id, project.id, wo.id)}
                            title='Delete WO'
                          >
=======
                          <Button variant='ghost' className='text-rose-600 hover:bg-rose-50' onClick={() => deleteWO(customer.id, project.id, wo.id)} title='Delete WO'>
>>>>>>> 07dab251
                            <X size={16} />
                          </Button>
                        </div>
                      </div>
                    ))}
                  </div>

                  <div className='mt-3 rounded-2xl border border-slate-200/70 bg-white/75 p-4 shadow-sm'>
                    <div className='mb-2 text-sm font-semibold text-slate-700'>Add WO</div>
                    <div className='grid gap-2 md:grid-cols-5'>
                      <div className='md:col-span-2'>
                        <Label>WO Number</Label>
                        <div className='flex'>
                          <span className='flex items-center rounded-l-2xl border border-r-0 border-slate-200/80 bg-slate-100/70 px-3 py-2 text-sm font-semibold text-slate-500'>WO</span>
                          <Input
                            className='rounded-l-none border-l-0'
                            value={woForm.number}
                            onChange={(e) => {
                              setWoForm({ ...woForm, number: (e.target as HTMLInputElement).value })
                              if (woError) setWoError(null)
                            }}
                            placeholder='000000'
                          />
                        </div>
                      </div>
                      <div>
                        <Label>Type</Label>
                        <select
                          className='w-full rounded-xl border border-slate-200/80 bg-white/90 px-3 py-2 text-slate-800 shadow-sm transition focus:border-sky-400 focus:outline-none focus:ring-2 focus:ring-sky-100'
                          value={woForm.type}
                          onChange={(e) => {
                            setWoForm({ ...woForm, type: e.target.value as WOType })
                            if (woError) setWoError(null)
                          }}
                        >
                          <option>Build</option>
                          <option>Onsite</option>
                        </select>
                      </div>
                      <div className='md:col-span-2'>
                        <Label>Optional note</Label>
                        <Input value={woForm.note} onChange={(e) => setWoForm({ ...woForm, note: (e.target as HTMLInputElement).value })} placeholder='e.g. Line 2 SAT' />
                      </div>
                    </div>
                    <div className='mt-2 space-y-2'>
                      <Button
<<<<<<< HEAD
                        disabled={isAddingWo}
                        onClick={async () => {
=======
                        onClick={() => {
>>>>>>> 07dab251
                          const raw = woForm.number.trim()
                          if (!raw) {
                            setWoError('Enter a work order number.')
                            return
                          }
<<<<<<< HEAD
                          setIsAddingWo(true)
                          try {
                            const result = await addWO(customer.id, project.id, { number: raw, type: woForm.type, note: woForm.note })
                            if (result) {
                              setWoError(result)
                              return
                            }
                            setWoForm({ number: '', type: 'Build', note: '' })
                            setWoError(null)
                          } finally {
                            setIsAddingWo(false)
                          }
=======
                          const result = addWO(customer.id, project.id, { number: raw, type: woForm.type, note: woForm.note })
                          if (result) {
                            setWoError(result)
                            return
                          }
                          setWoForm({ number: '', type: 'Build', note: '' })
                          setWoError(null)
>>>>>>> 07dab251
                        }}
                      >
                        <Plus size={16} /> Add WO
                      </Button>
                      {woError && (
                        <p className='flex items-center gap-1 text-sm text-rose-600'>
                          <AlertCircle size={14} /> {woError}
                        </p>
                      )}
                    </div>
                  </div>
                </div>

                {/* Purchase Orders */}
                <div>
                  <div className='mb-2 text-sm font-semibold text-slate-700'>Purchase Orders</div>
                  <div className='space-y-2'>
                    {project.pos.length === 0 && <div className='text-sm text-slate-500'>None yet</div>}
                    {project.pos.map(po => (
                      <div key={po.id} className='flex items-center justify-between rounded-2xl border border-slate-200/70 bg-white/90 p-4 shadow-sm'>
                        <div>
                          <div className='font-semibold text-slate-800'>{po.number}</div>
                          {po.note && <div className='text-xs text-slate-500'>{po.note}</div>}
                        </div>
                        <div className='flex items-center gap-1'>
                          <Button variant='outline' onClick={() => navigator.clipboard.writeText(po.number)} title='Copy PO'>
                            <Copy size={16} />
                          </Button>
<<<<<<< HEAD
                          <Button
                            variant='ghost'
                            className='text-rose-600 hover:bg-rose-50'
                            onClick={() => void deletePO(customer.id, project.id, po.id)}
                            title='Delete PO'
                          >
=======
                          <Button variant='ghost' className='text-rose-600 hover:bg-rose-50' onClick={() => deletePO(customer.id, project.id, po.id)} title='Delete PO'>
>>>>>>> 07dab251
                            <X size={16} />
                          </Button>
                        </div>
                      </div>
                    ))}
                  </div>

                  <div className='mt-3 rounded-2xl border border-slate-200/70 bg-white/75 p-4 shadow-sm'>
                    <div className='mb-2 text-sm font-semibold text-slate-700'>Add PO</div>
                    <div className='grid gap-2 md:grid-cols-5'>
                      <div className='md:col-span-3'>
                        <Label>PO Number</Label>
                        <Input
                          value={poForm.number}
                          onChange={(e) => {
                            setPoForm({ ...poForm, number: (e.target as HTMLInputElement).value })
                            if (poError) setPoError(null)
                          }}
                          placeholder='PO-90001'
                        />
                      </div>
                      <div className='md:col-span-2'>
                        <Label>Optional note</Label>
                        <Input value={poForm.note} onChange={(e) => setPoForm({ ...poForm, note: (e.target as HTMLInputElement).value })} placeholder='e.g. deposit' />
                      </div>
                    </div>
                    <div className='mt-2 space-y-2'>
                      <Button
<<<<<<< HEAD
                        disabled={isAddingPo}
                        onClick={async () => {
=======
                        onClick={() => {
>>>>>>> 07dab251
                          const raw = poForm.number.trim()
                          if (!raw) {
                            setPoError('Enter a purchase order number.')
                            return
                          }
<<<<<<< HEAD
                          setIsAddingPo(true)
                          try {
                            const result = await addPO(customer.id, project.id, { number: raw, note: poForm.note })
                            if (result) {
                              setPoError(result)
                              return
                            }
                            setPoForm({ number: '', note: '' })
                            setPoError(null)
                          } finally {
                            setIsAddingPo(false)
                          }
=======
                          const result = addPO(customer.id, project.id, { number: raw, note: poForm.note })
                          if (result) {
                            setPoError(result)
                            return
                          }
                          setPoForm({ number: '', note: '' })
                          setPoError(null)
>>>>>>> 07dab251
                        }}
                      >
                        <Plus size={16} /> Add PO
                      </Button>
                      {poError && (
                        <p className='flex items-center gap-1 text-sm text-rose-600'>
                          <AlertCircle size={14} /> {poError}
                        </p>
                      )}
                    </div>
                  </div>
                </div>
              </CardContent>
            </motion.div>
          )}
        </AnimatePresence>
      </Card>
    )
  }

  if (isLoading) {
    return (
      <div className='min-h-screen bg-gradient-to-br from-white/70 via-[#f3f6ff]/80 to-[#dee9ff]/80 px-4 py-8 text-slate-900 md:px-10'>
        <div className='mx-auto flex min-h-[60vh] max-w-6xl flex-col items-center justify-center gap-4 text-center text-slate-600'>
          <span className='h-10 w-10 animate-spin rounded-full border-4 border-slate-200 border-t-sky-500' aria-hidden />
          <p className='text-sm font-medium text-slate-500'>Loading customers…</p>
        </div>
      </div>
    )
  }

  return (
    <div className='min-h-screen bg-gradient-to-br from-white/70 via-[#f3f6ff]/80 to-[#dee9ff]/80 px-4 py-8 text-slate-900 md:px-10'>
      <div className='mx-auto max-w-6xl'>
        {loadError && (
          <div className='mb-6 flex items-center justify-between gap-3 rounded-2xl border border-rose-200 bg-rose-50 px-4 py-3 text-sm text-rose-700'>
            <span>{loadError}</span>
            <Button variant='outline' onClick={() => void refreshCustomers()} disabled={isSyncing}>
              Retry
            </Button>
          </div>
        )}
        <div className='mb-6 flex items-center justify-between'>
          <h1 className='text-2xl font-semibold tracking-tight'>CustomerProjectDB</h1>
<<<<<<< HEAD
          <div className='flex items-center gap-3'>
            {isSyncing && (
              <span className='flex items-center gap-2 text-xs font-medium text-slate-500'>
                <span className='h-2.5 w-2.5 animate-spin rounded-full border-2 border-slate-300 border-t-sky-500' aria-hidden />
                Syncing…
              </span>
            )}
=======
          <div className='flex items-center gap-2'>
>>>>>>> 07dab251
            <Button
              onClick={() => {
                setShowNewCustomer(true)
                setNewCustomerError(null)
              }}
              title='Create new customer'
            >
              <Plus size={16} /> New Customer
            </Button>
          </div>
        </div>

        <Card className='mb-6 panel'>
          <CardHeader>
            <div className='flex items-center gap-2'>
              <Search size={18} />
              <div className='font-medium'>Index Search</div>
            </div>
          </CardHeader>
          <CardContent>
            <div className='grid gap-3 md:grid-cols-3'>
              <div>
                <Label>Customer</Label>
                <Input
                  list='customer-list'
                  value={customerQuery}
                  onChange={(e) => setCustomerQuery((e.target as HTMLInputElement).value)}
                  placeholder='Start typing a name…'
                />
                <datalist id='customer-list'>
                  {customerOptions.map(name => (
                    <option key={name} value={name} />
                  ))}
                </datalist>
              </div>
              <div>
                <Label>Project Number</Label>
                <Input value={projectQuery} onChange={(e) => setProjectQuery((e.target as HTMLInputElement).value)} placeholder='e.g. P1403' />
              </div>
              <div>
                <Label>Work Order Number</Label>
                <Input value={woQuery} onChange={(e) => setWoQuery((e.target as HTMLInputElement).value)} placeholder='e.g. WO804322' />
              </div>
            </div>

            <div className='mt-4'>
              <div className='text-xs font-semibold uppercase tracking-wide text-slate-500'>Matches</div>
              <div className='mt-2 grid gap-2 md:grid-cols-2'>
                {!hasSearchInput ? (
                  <div className='text-sm text-slate-500'>Start typing above to find a customer, project, or work order.</div>
                ) : searchMatches.length === 0 ? (
                  <div className='text-sm text-slate-500'>No matches found.</div>
                ) : (
                  searchMatches.map(m => (
                    <button
                      key={`${m.kind}_${m.customerId}_${m.projectId ?? ''}_${m.label}`}
                      onClick={() => setSelectedCustomerId(m.customerId)}
                      className='flex items-center justify-between rounded-2xl border border-slate-200/70 bg-white/80 p-3 text-left shadow-sm transition hover:-translate-y-0.5 hover:shadow-lg'
                      title={
                        m.kind === 'customer'
                          ? 'Open customer'
                          : m.kind === 'project'
                          ? 'Open customer at project'
                          : 'Open customer at work order'
                      }
                    >
                      <div>
                        <div className='text-sm font-semibold text-slate-800'>{m.label}</div>
                        <div className='text-xs font-medium text-slate-500'>{m.kind.toUpperCase()}</div>
                      </div>
                      <ChevronRight size={18} />
                    </button>
                  ))
                )}
              </div>
            </div>
          </CardContent>
        </Card>

        {selectedCustomer ? (
          <Card className='mb-6 panel'>
            <CardHeader>
              <div className='flex items-center gap-2'>
                <div className='text-lg font-semibold'>Customer: {selectedCustomer.name}</div>
              </div>
              <div className='flex items-center gap-2'>
                <Button variant='outline' onClick={() => setSelectedCustomerId(null)}>Back to Index</Button>
                <Button
                  variant='ghost'
                  className='text-rose-600 hover:bg-rose-50'
                  onClick={() => {
                    if (!selectedCustomer) return
                    const confirmed = window.confirm('Delete this customer and all associated projects, purchase orders, and work orders?')
                    if (!confirmed) return
<<<<<<< HEAD
                    void deleteCustomer(selectedCustomer.id)
=======
                    deleteCustomer(selectedCustomer.id)
>>>>>>> 07dab251
                  }}
                  title='Delete customer'
                >
                  <Trash2 size={16} /> Delete Customer
                </Button>
              </div>
            </CardHeader>
            <CardContent>
              <div className='grid gap-4 md:grid-cols-2'>
                <div className='md:col-span-2 space-y-2'>
                  <EditableField
                    label='Address'
                    value={selectedCustomer.address}
                    fieldKey={`addr_${selectedCustomer.id}`}
                    placeholder='Add address'
                    copyable
                    copyTitle='Copy address'
                    onSave={(v) => upsertCustomer({ ...selectedCustomer, address: v ? v : undefined })}
                  />
                  {selectedCustomerAddressForMap ? (
                    <a
                      className='inline-flex items-center gap-1 text-sm font-medium text-sky-600 hover:text-sky-700'
                      href={`https://www.google.com/maps/search/?api=1&query=${encodeURIComponent(selectedCustomerAddressForMap)}`}
                      target='_blank'
                      rel='noreferrer'
                      title='View address on Google Maps'
                    >
                      <MapPin size={14} /> View on Google Maps
                    </a>
                  ) : null}
                </div>
                <EditableField
                  label='Contact Name'
                  value={selectedCustomer.contactName}
                  fieldKey={`cname_${selectedCustomer.id}`}
                  placeholder='Add contact'
                  copyable
                  copyTitle='Copy contact name'
                  onSave={(v) => upsertCustomer({ ...selectedCustomer, contactName: v ? v : undefined })}
                />
                <EditableField
                  label='Contact Phone'
                  value={selectedCustomer.contactPhone}
                  fieldKey={`cphone_${selectedCustomer.id}`}
                  placeholder='Add phone'
                  copyable
                  copyTitle='Copy phone number'
                  onSave={(v) => upsertCustomer({ ...selectedCustomer, contactPhone: v ? v : undefined })}
                />
                <EditableField
                  label='Contact Email'
                  value={selectedCustomer.contactEmail}
                  fieldKey={`cemail_${selectedCustomer.id}`}
                  placeholder='Add email'
                  copyable
                  copyTitle='Copy email address'
                  onSave={(v) => upsertCustomer({ ...selectedCustomer, contactEmail: v ? v : undefined })}
                />
              </div>

              <div className='mt-6 rounded-3xl border border-slate-200/70 bg-white/75 p-5 shadow-sm'>
                <div className='mb-2 text-sm font-semibold text-slate-700'>Add Project</div>
                <AddProjectForm onAdd={(num) => addProject(selectedCustomer.id, num)} />
              </div>

              <div className='mt-6'>
                <div className='mb-2 text-sm font-semibold text-slate-700'>Projects</div>
                {selectedCustomer.projects.length === 0 && <div className='text-sm text-slate-500'>No projects yet.</div>}
                {selectedCustomer.projects.map(p => (<ProjectRow key={p.id} project={p} customer={selectedCustomer} />))}
              </div>
            </CardContent>
          </Card>
        ) : null}

        <div className='h-8' />
      </div>

      {/* New Customer Modal */}
      <AnimatePresence>
        {showNewCustomer && (
          <motion.div
            className='fixed inset-0 z-20 flex items-center justify-center bg-black/60 p-4'
            initial={{ opacity: 0 }}
            animate={{ opacity: 1 }}
            exit={{ opacity: 0 }}
          >
            <Card className='w-full max-w-2xl panel'>
              <CardHeader>
                <div className='flex items-center gap-2'><Plus size={18} /> <span className='font-medium'>Create New Customer</span></div>
                <Button
                  variant='ghost'
                  onClick={() => {
                    setShowNewCustomer(false)
                    setNewCustomerError(null)
<<<<<<< HEAD
                    setIsCreatingCustomer(false)
=======
>>>>>>> 07dab251
                  }}
                  title='Close'
                >
                  <X size={16} />
                </Button>
              </CardHeader>
              <CardContent>
                <div className='grid gap-3 md:grid-cols-2'>
                  <div>
                    <Label>Customer Name</Label>
                    <Input
                      value={newCust.name}
                      onChange={(e) => {
                        setNewCust({ ...newCust, name: (e.target as HTMLInputElement).value })
                        if (newCustomerError) setNewCustomerError(null)
                      }}
                      placeholder='e.g. Globex Ltd'
                    />
                  </div>
                  <div>
                    <Label>Contact Name</Label>
                    <Input value={newCust.contactName} onChange={(e) => setNewCust({ ...newCust, contactName: (e.target as HTMLInputElement).value })} placeholder='e.g. Alex Doe' />
                  </div>
                  <div>
                    <Label>Contact Phone</Label>
                    <Input value={newCust.contactPhone} onChange={(e) => setNewCust({ ...newCust, contactPhone: (e.target as HTMLInputElement).value })} placeholder='e.g. +44 20 7946 0000' />
                  </div>
                  <div>
                    <Label>Contact Email</Label>
                    <Input value={newCust.contactEmail} onChange={(e) => setNewCust({ ...newCust, contactEmail: (e.target as HTMLInputElement).value })} placeholder='e.g. alex@globex.co.uk' />
                  </div>
                  <div className='md:col-span-2'>
                    <Label>Address</Label>
                    <Input value={newCust.address} onChange={(e) => setNewCust({ ...newCust, address: (e.target as HTMLInputElement).value })} placeholder='e.g. 10 High Street, London' />
                  </div>
                </div>
                {newCustomerError && (
                  <p className='mt-2 flex items-center gap-1 text-sm text-rose-600'>
                    <AlertCircle size={14} /> {newCustomerError}
                  </p>
                )}
                <div className='mt-3 flex justify-end gap-2'>
<<<<<<< HEAD
=======
                  <Button
                    variant='outline'
                    onClick={() => {
                      setShowNewCustomer(false)
                      setNewCustomerError(null)
                    }}
                  >
                    Cancel
                  </Button>
>>>>>>> 07dab251
                  <Button
                    variant='outline'
                    onClick={() => {
<<<<<<< HEAD
                      setShowNewCustomer(false)
                      setNewCustomerError(null)
                      setIsCreatingCustomer(false)
                    }}
                  >
                    Cancel
                  </Button>
                  <Button
                    size='lg'
                    disabled={isCreatingCustomer}
                    onClick={async () => {
                      setIsCreatingCustomer(true)
                      try {
                        const result = await createCustomer({
                          name: newCust.name,
                          address: newCust.address,
                          contactName: newCust.contactName,
                          contactPhone: newCust.contactPhone,
                          contactEmail: newCust.contactEmail,
                        })
                        if (result) {
                          setNewCustomerError(result)
                          return
                        }
                        setNewCust({ name: '', address: '', contactName: '', contactPhone: '', contactEmail: '' })
                        setShowNewCustomer(false)
                        setNewCustomerError(null)
                      } finally {
                        setIsCreatingCustomer(false)
                      }
=======
                      const result = createCustomer({
                        name: newCust.name,
                        address: newCust.address,
                        contactName: newCust.contactName,
                        contactPhone: newCust.contactPhone,
                        contactEmail: newCust.contactEmail,
                      })
                      if (result) {
                        setNewCustomerError(result)
                        return
                      }
                      setNewCust({ name: '', address: '', contactName: '', contactPhone: '', contactEmail: '' })
                      setShowNewCustomer(false)
                      setNewCustomerError(null)
>>>>>>> 07dab251
                    }}
                  >
                    <Plus size={18} /> Create Customer
                  </Button>
                </div>
              </CardContent>
            </Card>
          </motion.div>
        )}
      </AnimatePresence>
    </div>
  )
}

<<<<<<< HEAD
function AddProjectForm({ onAdd }: { onAdd: (num: string) => Promise<string | null> }) {
  const [val, setVal] = useState('')
  const [error, setError] = useState<string | null>(null)
  const [isSaving, setIsSaving] = useState(false)

  const handleAdd = async () => {
=======
function AddProjectForm({ onAdd }: { onAdd: (num: string) => string | null }) {
  const [val, setVal] = useState('')
  const [error, setError] = useState<string | null>(null)

  const handleAdd = () => {
>>>>>>> 07dab251
    const trimmed = val.trim()
    if (!trimmed) {
      setError('Enter a project number.')
      return
    }
<<<<<<< HEAD
    setIsSaving(true)
    try {
      const result = await onAdd(trimmed)
      if (result) {
        setError(result)
        return
      }
      setVal('')
      setError(null)
    } finally {
      setIsSaving(false)
    }
=======
    const result = onAdd(trimmed)
    if (result) {
      setError(result)
      return
    }
    setVal('')
    setError(null)
>>>>>>> 07dab251
  }

  return (
    <div className='flex flex-col gap-2'>
      <div className='flex items-end gap-2'>
        <div className='flex-1'>
          <Label>Project Number</Label>
          <div className='flex'>
            <span className='flex items-center rounded-l-2xl border border-r-0 border-slate-200/80 bg-slate-100/70 px-3 py-2 text-sm font-semibold text-slate-500'>P</span>
            <Input
              className='rounded-l-none border-l-0'
              value={val}
              onChange={(e) => {
                setVal((e.target as HTMLInputElement).value)
                if (error) setError(null)
              }}
              placeholder='e.g. 1403'
            />
          </div>
        </div>
<<<<<<< HEAD
        <Button onClick={handleAdd} disabled={isSaving}>
=======
        <Button onClick={handleAdd}>
>>>>>>> 07dab251
          <Plus size={16} /> Add
        </Button>
      </div>
      {error && (
        <p className='flex items-center gap-1 text-sm text-rose-600'>
          <AlertCircle size={14} /> {error}
        </p>
      )}
    </div>
  )
}<|MERGE_RESOLUTION|>--- conflicted
+++ resolved
@@ -1,8 +1,4 @@
-<<<<<<< HEAD
 import React, { useCallback, useEffect, useMemo, useState } from 'react'
-=======
-import React, { useEffect, useMemo, useState } from 'react'
->>>>>>> 07dab251
 import { Plus, Trash2, Copy, Save, Pencil, X, Search, ChevronRight, ChevronDown, MapPin, AlertCircle } from 'lucide-react'
 import { motion, AnimatePresence } from 'framer-motion'
 import type { Customer, Project, WOType } from '../types'
@@ -30,12 +26,9 @@
   const [editingInfo, setEditingInfo] = useState<Record<string, boolean>>({})
   const [openProjects, setOpenProjects] = useState<Record<string, boolean>>({})
   const [newCustomerError, setNewCustomerError] = useState<string | null>(null)
-<<<<<<< HEAD
   const [isLoading, setIsLoading] = useState(true)
   const [loadError, setLoadError] = useState<string | null>(null)
   const [isSyncing, setIsSyncing] = useState(false)
-=======
->>>>>>> 07dab251
 
   // Search
   const [customerQuery, setCustomerQuery] = useState('')
@@ -116,10 +109,7 @@
   )
 
   // Helpers
-<<<<<<< HEAD
-=======
   const uid = (p: string) => `${p}_${Math.random().toString(36).slice(2,9)}${Date.now().toString(36).slice(-4)}`
->>>>>>> 07dab251
   const customerNameExists = (name: string, excludeId?: string) =>
     db.some(c => c.id !== excludeId && c.name.trim().toLowerCase() === name.trim().toLowerCase())
   const projectNumberExists = (number: string, excludeProjectId?: string) => {
@@ -164,7 +154,6 @@
       throw error instanceof Error ? error : new Error('Failed to update customer.')
     }
   }
-<<<<<<< HEAD
 
   async function deleteCustomer(customerId: string) {
     const target = db.find(c => c.id === customerId)
@@ -229,34 +218,6 @@
     } catch (error) {
       console.error('Failed to delete work order', error)
     }
-=======
-  function deleteCustomer(customerId: string) {
-    const target = db.find(c => c.id === customerId)
-    setDb(prev => prev.filter(c => c.id !== customerId))
-    setOpenProjects(prev => {
-      if (!target) return prev
-      const next = { ...prev }
-      target.projects.forEach(p => { delete next[p.id] })
-      return next
-    })
-    setEditingInfo(prev => {
-      const next = { ...prev }
-      Object.keys(next).forEach(key => {
-        if (key.endsWith(customerId)) delete next[key]
-      })
-      return next
-    })
-    if (selectedCustomerId === customerId) setSelectedCustomerId(null)
-  }
-  function deleteProject(customerId: string, projectId: string) {
-    setDb(prev => prev.map(c => (c.id !== customerId ? c : { ...c, projects: c.projects.filter(p => p.id !== projectId) })))
-    setOpenProjects(prev => {
-      if (!prev[projectId]) return prev
-      const next = { ...prev }
-      delete next[projectId]
-      return next
-    })
->>>>>>> 07dab251
   }
 
   async function deletePO(customerId: string, projectId: string, poId: string) {
@@ -301,7 +262,6 @@
       }
     })()
   }
-<<<<<<< HEAD
 
   async function addWO(
     customerId: string,
@@ -390,69 +350,11 @@
     if (!trimmedName) return 'Customer name is required.'
     if (customerNameExists(trimmedName)) return 'A customer with this name already exists.'
     const payload = {
-=======
-  function updateProjectNote(customerId: string, projectId: string, note: string) {
-    setDb(prev => prev.map(c => (c.id !== customerId ? c : {
-      ...c,
-      projects: c.projects.map(p => (p.id !== projectId ? p : { ...p, note: note.trim() ? note : undefined })),
-    })))
-    return null
-  }
-  function addWO(customerId: string, projectId: string, data: { number: string; type: WOType; note?: string }): string | null {
-    const trimmed = data.number.trim()
-    if (!trimmed) return 'Enter a work order number.'
-    const normalized = trimmed.toUpperCase()
-    const finalNumber = normalized.startsWith('WO') ? normalized : `WO${normalized}`
-    if (woNumberExists(finalNumber)) return 'A work order with this number already exists.'
-    const note = data.note?.trim()
-    setDb(prev => prev.map(c => (c.id !== customerId ? c : {
-      ...c,
-      projects: c.projects.map(p => (p.id !== projectId ? p : {
-        ...p,
-        wos: [...p.wos, { id: uid('wo'), number: finalNumber, type: data.type, note: note ? note : undefined }],
-      })),
-    })))
-    return null
-  }
-  function addPO(customerId: string, projectId: string, data: { number: string; note?: string }): string | null {
-    const trimmed = data.number.trim()
-    if (!trimmed) return 'Enter a purchase order number.'
-    if (poNumberExists(trimmed)) return 'A purchase order with this number already exists.'
-    const note = data.note?.trim()
-    setDb(prev => prev.map(c => (c.id !== customerId ? c : {
-      ...c,
-      projects: c.projects.map(p => (p.id !== projectId ? p : {
-        ...p,
-        pos: [...p.pos, { id: uid('po'), number: trimmed, note: note ? note : undefined }],
-      })),
-    })))
-    return null
-  }
-  function addProject(customerId: string, projectNumber: string): string | null {
-    const trimmed = projectNumber.trim()
-    if (!trimmed) return 'Enter a project number.'
-    const normalized = trimmed.toUpperCase()
-    const finalNumber = normalized.startsWith('P') ? normalized : `P${normalized}`
-    if (projectNumberExists(finalNumber)) return 'A project with this number already exists.'
-    setDb(prev => prev.map(c => (c.id !== customerId ? c : {
-      ...c,
-      projects: [...c.projects, { id: uid('proj'), number: finalNumber, wos: [], pos: [] }],
-    })))
-    return null
-  }
-  function createCustomer(data: Omit<Customer, 'id' | 'projects'>): string | null {
-    const trimmedName = data.name.trim()
-    if (!trimmedName) return 'Customer name is required.'
-    if (customerNameExists(trimmedName)) return 'A customer with this name already exists.'
-    const c: Customer = {
-      id: uid('cust'),
->>>>>>> 07dab251
       name: trimmedName,
       address: data.address?.trim() || undefined,
       contactName: data.contactName?.trim() || undefined,
       contactPhone: data.contactPhone?.trim() || undefined,
       contactEmail: data.contactEmail?.trim() || undefined,
-<<<<<<< HEAD
     }
     try {
       const customer = await createCustomerRecord(payload)
@@ -463,20 +365,12 @@
       console.error('Failed to create customer', error)
       return 'Failed to create customer.'
     }
-=======
-      projects: [],
-    }
-    setDb(prev => [c, ...prev])
-    setSelectedCustomerId(c.id)
-    return null
->>>>>>> 07dab251
   }
 
   // Inline editable input
   function EditableField({
     label, value, onSave, fieldKey, placeholder, copyable, copyTitle,
   }: {
-<<<<<<< HEAD
     label: string
     value?: string
     onSave: (v: string) => Promise<void> | void
@@ -484,10 +378,6 @@
     placeholder?: string
     copyable?: boolean
     copyTitle?: string
-=======
-    label: string; value?: string; onSave: (v: string) => void; fieldKey: string; placeholder?: string;
-    copyable?: boolean; copyTitle?: string;
->>>>>>> 07dab251
   }) {
     const [val, setVal] = useState(value || '')
     const isEditing = !!editingInfo[fieldKey]
@@ -496,7 +386,6 @@
 
     useEffect(() => setVal(value || ''), [value])
     const hasValue = !!(value && value.trim())
-<<<<<<< HEAD
 
     const saveValue = async () => {
       const trimmed = val.trim()
@@ -511,11 +400,6 @@
       } finally {
         setIsSaving(false)
       }
-=======
-    const saveValue = () => {
-      onSave(val.trim())
-      setEditingInfo(s => ({ ...s, [fieldKey]: false }))
->>>>>>> 07dab251
     }
     return (
       <div className='flex flex-col gap-1'>
@@ -523,7 +407,6 @@
         <div className='flex items-center gap-2'>
           {isEditing ? (
             <>
-<<<<<<< HEAD
               <Input
                 value={val}
                 onChange={(e) => {
@@ -533,10 +416,6 @@
                 placeholder={placeholder}
               />
               <Button onClick={saveValue} title='Save' disabled={isSaving}>
-=======
-              <Input value={val} onChange={(e) => setVal((e.target as HTMLInputElement).value)} placeholder={placeholder} />
-              <Button onClick={saveValue} title='Save'>
->>>>>>> 07dab251
                 <Save size={16} /> Save
               </Button>
               <Button
@@ -544,10 +423,7 @@
                 onClick={() => {
                   setEditingInfo(s => ({ ...s, [fieldKey]: false }))
                   setVal(value || '')
-<<<<<<< HEAD
                   setFieldError(null)
-=======
->>>>>>> 07dab251
                 }}
                 title='Cancel'
               >
@@ -591,11 +467,8 @@
     const [poForm, setPoForm] = useState({ number: '', note: '' })
     const [woError, setWoError] = useState<string | null>(null)
     const [poError, setPoError] = useState<string | null>(null)
-<<<<<<< HEAD
     const [isAddingWo, setIsAddingWo] = useState(false)
     const [isAddingPo, setIsAddingPo] = useState(false)
-=======
->>>>>>> 07dab251
 
     useEffect(() => {
       setNoteDraft(project.note ?? '')
@@ -644,16 +517,12 @@
           </div>
 
           <div className='flex items-center gap-2'>
-<<<<<<< HEAD
             <Button
               variant='ghost'
               className='text-rose-600 hover:bg-rose-50'
               onClick={() => void deleteProject(customer.id, project.id)}
               title='Delete project'
             >
-=======
-            <Button variant='ghost' className='text-rose-600 hover:bg-rose-50' onClick={() => deleteProject(customer.id, project.id)} title='Delete project'>
->>>>>>> 07dab251
               <Trash2 size={18} />
             </Button>
           </div>
@@ -699,16 +568,12 @@
                           <Button variant='outline' onClick={() => navigator.clipboard.writeText(wo.number)} title='Copy WO'>
                             <Copy size={16} />
                           </Button>
-<<<<<<< HEAD
                           <Button
                             variant='ghost'
                             className='text-rose-600 hover:bg-rose-50'
                             onClick={() => void deleteWO(customer.id, project.id, wo.id)}
                             title='Delete WO'
                           >
-=======
-                          <Button variant='ghost' className='text-rose-600 hover:bg-rose-50' onClick={() => deleteWO(customer.id, project.id, wo.id)} title='Delete WO'>
->>>>>>> 07dab251
                             <X size={16} />
                           </Button>
                         </div>
@@ -755,18 +620,13 @@
                     </div>
                     <div className='mt-2 space-y-2'>
                       <Button
-<<<<<<< HEAD
                         disabled={isAddingWo}
                         onClick={async () => {
-=======
-                        onClick={() => {
->>>>>>> 07dab251
                           const raw = woForm.number.trim()
                           if (!raw) {
                             setWoError('Enter a work order number.')
                             return
                           }
-<<<<<<< HEAD
                           setIsAddingWo(true)
                           try {
                             const result = await addWO(customer.id, project.id, { number: raw, type: woForm.type, note: woForm.note })
@@ -779,15 +639,6 @@
                           } finally {
                             setIsAddingWo(false)
                           }
-=======
-                          const result = addWO(customer.id, project.id, { number: raw, type: woForm.type, note: woForm.note })
-                          if (result) {
-                            setWoError(result)
-                            return
-                          }
-                          setWoForm({ number: '', type: 'Build', note: '' })
-                          setWoError(null)
->>>>>>> 07dab251
                         }}
                       >
                         <Plus size={16} /> Add WO
@@ -816,16 +667,12 @@
                           <Button variant='outline' onClick={() => navigator.clipboard.writeText(po.number)} title='Copy PO'>
                             <Copy size={16} />
                           </Button>
-<<<<<<< HEAD
                           <Button
                             variant='ghost'
                             className='text-rose-600 hover:bg-rose-50'
                             onClick={() => void deletePO(customer.id, project.id, po.id)}
                             title='Delete PO'
                           >
-=======
-                          <Button variant='ghost' className='text-rose-600 hover:bg-rose-50' onClick={() => deletePO(customer.id, project.id, po.id)} title='Delete PO'>
->>>>>>> 07dab251
                             <X size={16} />
                           </Button>
                         </div>
@@ -854,18 +701,13 @@
                     </div>
                     <div className='mt-2 space-y-2'>
                       <Button
-<<<<<<< HEAD
                         disabled={isAddingPo}
                         onClick={async () => {
-=======
-                        onClick={() => {
->>>>>>> 07dab251
                           const raw = poForm.number.trim()
                           if (!raw) {
                             setPoError('Enter a purchase order number.')
                             return
                           }
-<<<<<<< HEAD
                           setIsAddingPo(true)
                           try {
                             const result = await addPO(customer.id, project.id, { number: raw, note: poForm.note })
@@ -878,15 +720,6 @@
                           } finally {
                             setIsAddingPo(false)
                           }
-=======
-                          const result = addPO(customer.id, project.id, { number: raw, note: poForm.note })
-                          if (result) {
-                            setPoError(result)
-                            return
-                          }
-                          setPoForm({ number: '', note: '' })
-                          setPoError(null)
->>>>>>> 07dab251
                         }}
                       >
                         <Plus size={16} /> Add PO
@@ -931,7 +764,6 @@
         )}
         <div className='mb-6 flex items-center justify-between'>
           <h1 className='text-2xl font-semibold tracking-tight'>CustomerProjectDB</h1>
-<<<<<<< HEAD
           <div className='flex items-center gap-3'>
             {isSyncing && (
               <span className='flex items-center gap-2 text-xs font-medium text-slate-500'>
@@ -939,9 +771,6 @@
                 Syncing…
               </span>
             )}
-=======
-          <div className='flex items-center gap-2'>
->>>>>>> 07dab251
             <Button
               onClick={() => {
                 setShowNewCustomer(true)
@@ -1036,11 +865,7 @@
                     if (!selectedCustomer) return
                     const confirmed = window.confirm('Delete this customer and all associated projects, purchase orders, and work orders?')
                     if (!confirmed) return
-<<<<<<< HEAD
                     void deleteCustomer(selectedCustomer.id)
-=======
-                    deleteCustomer(selectedCustomer.id)
->>>>>>> 07dab251
                   }}
                   title='Delete customer'
                 >
@@ -1135,10 +960,7 @@
                   onClick={() => {
                     setShowNewCustomer(false)
                     setNewCustomerError(null)
-<<<<<<< HEAD
                     setIsCreatingCustomer(false)
-=======
->>>>>>> 07dab251
                   }}
                   title='Close'
                 >
@@ -1181,8 +1003,6 @@
                   </p>
                 )}
                 <div className='mt-3 flex justify-end gap-2'>
-<<<<<<< HEAD
-=======
                   <Button
                     variant='outline'
                     onClick={() => {
@@ -1192,11 +1012,9 @@
                   >
                     Cancel
                   </Button>
->>>>>>> 07dab251
                   <Button
                     variant='outline'
                     onClick={() => {
-<<<<<<< HEAD
                       setShowNewCustomer(false)
                       setNewCustomerError(null)
                       setIsCreatingCustomer(false)
@@ -1227,22 +1045,6 @@
                       } finally {
                         setIsCreatingCustomer(false)
                       }
-=======
-                      const result = createCustomer({
-                        name: newCust.name,
-                        address: newCust.address,
-                        contactName: newCust.contactName,
-                        contactPhone: newCust.contactPhone,
-                        contactEmail: newCust.contactEmail,
-                      })
-                      if (result) {
-                        setNewCustomerError(result)
-                        return
-                      }
-                      setNewCust({ name: '', address: '', contactName: '', contactPhone: '', contactEmail: '' })
-                      setShowNewCustomer(false)
-                      setNewCustomerError(null)
->>>>>>> 07dab251
                     }}
                   >
                     <Plus size={18} /> Create Customer
@@ -1257,26 +1059,17 @@
   )
 }
 
-<<<<<<< HEAD
 function AddProjectForm({ onAdd }: { onAdd: (num: string) => Promise<string | null> }) {
   const [val, setVal] = useState('')
   const [error, setError] = useState<string | null>(null)
   const [isSaving, setIsSaving] = useState(false)
 
   const handleAdd = async () => {
-=======
-function AddProjectForm({ onAdd }: { onAdd: (num: string) => string | null }) {
-  const [val, setVal] = useState('')
-  const [error, setError] = useState<string | null>(null)
-
-  const handleAdd = () => {
->>>>>>> 07dab251
     const trimmed = val.trim()
     if (!trimmed) {
       setError('Enter a project number.')
       return
     }
-<<<<<<< HEAD
     setIsSaving(true)
     try {
       const result = await onAdd(trimmed)
@@ -1289,15 +1082,6 @@
     } finally {
       setIsSaving(false)
     }
-=======
-    const result = onAdd(trimmed)
-    if (result) {
-      setError(result)
-      return
-    }
-    setVal('')
-    setError(null)
->>>>>>> 07dab251
   }
 
   return (
@@ -1318,11 +1102,7 @@
             />
           </div>
         </div>
-<<<<<<< HEAD
         <Button onClick={handleAdd} disabled={isSaving}>
-=======
-        <Button onClick={handleAdd}>
->>>>>>> 07dab251
           <Plus size={16} /> Add
         </Button>
       </div>
