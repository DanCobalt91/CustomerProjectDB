import React, { useCallback, useEffect, useMemo, useState } from 'react'
import { Plus, Trash2, Copy, Save, Pencil, X, Search, ChevronRight, ChevronDown, MapPin, AlertCircle } from 'lucide-react'
import { motion, AnimatePresence } from 'framer-motion'
import type { Customer, Project, WOType } from '../types'
import {
  listCustomers,
  createCustomer as createCustomerRecord,
  updateCustomer as updateCustomerRecord,
  deleteCustomer as deleteCustomerRecord,
  createProject as createProjectRecord,
  deleteProject as deleteProjectRecord,
  createWO as createWORecord,
  deleteWO as deleteWORecord,
  createPO as createPORecord,
  deletePO as deletePORecord,
  updateProject as updateProjectRecord,
} from '../lib/storage'
import Button from '../components/ui/Button'
import Input from '../components/ui/Input'
import Label from '../components/ui/Label'
import { Card, CardContent, CardHeader } from '../components/ui/Card'

export default function App() {
  const [db, setDb] = useState<Customer[]>([])
  const [selectedCustomerId, setSelectedCustomerId] = useState<string | null>(null)
  const [editingInfo, setEditingInfo] = useState<Record<string, boolean>>({})
  const [openProjects, setOpenProjects] = useState<Record<string, boolean>>({})
  const [newCustomerError, setNewCustomerError] = useState<string | null>(null)
  const [isLoading, setIsLoading] = useState(true)
  const [loadError, setLoadError] = useState<string | null>(null)
  const [isSyncing, setIsSyncing] = useState(false)

  // Search
  const [customerQuery, setCustomerQuery] = useState('')
  const [projectQuery, setProjectQuery] = useState('')
  const [woQuery, setWoQuery] = useState('')

  // Create customer (modal)
  const [newCust, setNewCust] = useState({ name: '', address: '', contactName: '', contactPhone: '', contactEmail: '' })
  const [showNewCustomer, setShowNewCustomer] = useState(false)
  const [isCreatingCustomer, setIsCreatingCustomer] = useState(false)

  const refreshCustomers = useCallback(
    async (initial = false) => {
      if (initial) {
        setIsLoading(true)
      } else {
        setIsSyncing(true)
      }

      try {
        const customers = await listCustomers()
        setDb(customers)
        setLoadError(null)
      } catch (error) {
        console.error('Failed to load customers', error)
        setLoadError('Unable to load customers right now. Please try again.')
      } finally {
        if (initial) {
          setIsLoading(false)
        } else {
          setIsSyncing(false)
        }
      }
    },
    [],
  )

  useEffect(() => {
    void refreshCustomers(true)
  }, [refreshCustomers])

  const selectedCustomer = useMemo(() => db.find(c => c.id === selectedCustomerId) || null, [db, selectedCustomerId])
  const selectedCustomerAddressForMap = selectedCustomer?.address?.trim() || null
  const customerOptions = useMemo(() => db.map(c => c.name).sort(), [db])

  const searchMatches = useMemo(() => {
    const matches: { kind: 'customer' | 'project' | 'wo'; label: string; customerId: string; projectId?: string }[] = []
    const cq = customerQuery.trim().toLowerCase()
    if (cq) {
      db.forEach(c => {
        if (c.name.toLowerCase().includes(cq)) matches.push({ kind: 'customer', label: `${c.name}`, customerId: c.id })
      })
    }
    const pq = projectQuery.trim().toLowerCase()
    if (pq) {
      db.forEach(c =>
        c.projects.forEach(p => {
          if (p.number.toLowerCase().includes(pq)) matches.push({ kind: 'project', label: `${p.number}  —  ${c.name}`, customerId: c.id, projectId: p.id })
        })
      )
    }
    const wq = woQuery.trim().toLowerCase()
    if (wq) {
      db.forEach(c =>
        c.projects.forEach(p =>
          p.wos.forEach(w => {
            if (w.number.toLowerCase().includes(wq)) matches.push({ kind: 'wo', label: `${w.number} (${w.type})  —  ${c.name}`, customerId: c.id, projectId: p.id })
          })
        )
      )
    }
    return matches.slice(0, 25)
  }, [db, customerQuery, projectQuery, woQuery])

  const hasSearchInput = useMemo(
    () => !!(customerQuery.trim() || projectQuery.trim() || woQuery.trim()),
    [customerQuery, projectQuery, woQuery],
  )

  // Helpers
<<<<<<< HEAD
=======
  const uid = (p: string) => `${p}_${Math.random().toString(36).slice(2,9)}${Date.now().toString(36).slice(-4)}`
>>>>>>> a79caad2
  const customerNameExists = (name: string, excludeId?: string) =>
    db.some(c => c.id !== excludeId && c.name.trim().toLowerCase() === name.trim().toLowerCase())
  const projectNumberExists = (number: string, excludeProjectId?: string) => {
    const norm = number.trim().toLowerCase()
    return db.some(c => c.projects.some(p => p.id !== excludeProjectId && p.number.trim().toLowerCase() === norm))
  }
  const woNumberExists = (number: string, excludeWoId?: string) => {
    const norm = number.trim().toLowerCase()
    return db.some(c => c.projects.some(p => p.wos.some(w => w.id !== excludeWoId && w.number.trim().toLowerCase() === norm)))
  }
  const poNumberExists = (number: string, excludePoId?: string) => {
    const norm = number.trim().toLowerCase()
    return db.some(c => c.projects.some(p => p.pos.some(po => po.id !== excludePoId && po.number.trim().toLowerCase() === norm)))
  }

  // Mutators
  async function upsertCustomer(updated: Customer) {
    try {
      const saved = await updateCustomerRecord(updated.id, {
        name: updated.name,
        address: updated.address ?? null,
        contactName: updated.contactName ?? null,
        contactPhone: updated.contactPhone ?? null,
        contactEmail: updated.contactEmail ?? null,
      })
      setDb(prev =>
        prev.map(c =>
          c.id === saved.id
            ? {
                ...c,
                name: saved.name,
                address: saved.address,
                contactName: saved.contactName,
                contactPhone: saved.contactPhone,
                contactEmail: saved.contactEmail,
              }
            : c,
        ),
      )
    } catch (error) {
      console.error('Failed to update customer', error)
      throw error instanceof Error ? error : new Error('Failed to update customer.')
    }
  }

  async function deleteCustomer(customerId: string) {
    const target = db.find(c => c.id === customerId)
    try {
      await deleteCustomerRecord(customerId)
      setDb(prev => prev.filter(c => c.id !== customerId))
      setOpenProjects(prev => {
        if (!target) return prev
        const next = { ...prev }
        target.projects.forEach(p => {
          delete next[p.id]
        })
        return next
      })
      setEditingInfo(prev => {
        const next = { ...prev }
        Object.keys(next).forEach(key => {
          if (key.endsWith(customerId)) delete next[key]
        })
        return next
      })
      if (selectedCustomerId === customerId) setSelectedCustomerId(null)
    } catch (error) {
      console.error('Failed to delete customer', error)
    }
<<<<<<< HEAD
  }

  async function deleteProject(customerId: string, projectId: string) {
    try {
      await deleteProjectRecord(projectId)
      setDb(prev =>
        prev.map(c =>
          c.id !== customerId ? c : { ...c, projects: c.projects.filter(p => p.id !== projectId) },
        ),
      )
      setOpenProjects(prev => {
        if (!prev[projectId]) return prev
        const next = { ...prev }
        delete next[projectId]
        return next
      })
    } catch (error) {
      console.error('Failed to delete project', error)
    }
  }

  async function deleteWO(customerId: string, projectId: string, woId: string) {
    try {
      await deleteWORecord(woId)
      setDb(prev =>
        prev.map(c =>
          c.id !== customerId
            ? c
            : {
                ...c,
                projects: c.projects.map(p =>
                  p.id !== projectId ? p : { ...p, wos: p.wos.filter(w => w.id !== woId) },
                ),
              },
        ),
      )
    } catch (error) {
      console.error('Failed to delete work order', error)
    }
  }

  async function deletePO(customerId: string, projectId: string, poId: string) {
    try {
      await deletePORecord(poId)
      setDb(prev =>
        prev.map(c =>
          c.id !== customerId
            ? c
            : {
                ...c,
                projects: c.projects.map(p =>
                  p.id !== projectId ? p : { ...p, pos: p.pos.filter(po => po.id !== poId) },
                ),
              },
        ),
      )
    } catch (error) {
      console.error('Failed to delete purchase order', error)
    }
  }

  function updateProjectNote(customerId: string, projectId: string, note: string) {
    const trimmed = note.trim()
    setDb(prev =>
      prev.map(c =>
        c.id !== customerId
          ? c
          : {
              ...c,
              projects: c.projects.map(p =>
                p.id !== projectId ? p : { ...p, note: trimmed ? note : undefined },
              ),
            },
      ),
    )
    void (async () => {
      try {
        await updateProjectRecord(projectId, { note: trimmed ? note : null })
      } catch (error) {
        console.error('Failed to update project note', error)
      }
    })()
  }

  async function addWO(
    customerId: string,
    projectId: string,
    data: { number: string; type: WOType; note?: string },
  ): Promise<string | null> {
    const trimmed = data.number.trim()
    if (!trimmed) return 'Enter a work order number.'
    const normalized = trimmed.toUpperCase()
    const finalNumber = normalized.startsWith('WO') ? normalized : `WO${normalized}`
    if (woNumberExists(finalNumber)) return 'A work order with this number already exists.'
    const note = data.note?.trim()
    try {
      const newWO = await createWORecord(projectId, { number: finalNumber, type: data.type, note })
=======
  }

  async function deleteProject(customerId: string, projectId: string) {
    try {
      await deleteProjectRecord(projectId)
      setDb(prev =>
        prev.map(c =>
          c.id !== customerId ? c : { ...c, projects: c.projects.filter(p => p.id !== projectId) },
        ),
      )
      setOpenProjects(prev => {
        if (!prev[projectId]) return prev
        const next = { ...prev }
        delete next[projectId]
        return next
      })
    } catch (error) {
      console.error('Failed to delete project', error)
    }
  }

  async function deleteWO(customerId: string, projectId: string, woId: string) {
    try {
      await deleteWORecord(woId)
      setDb(prev =>
        prev.map(c =>
          c.id !== customerId
            ? c
            : {
                ...c,
                projects: c.projects.map(p =>
                  p.id !== projectId ? p : { ...p, wos: p.wos.filter(w => w.id !== woId) },
                ),
              },
        ),
      )
    } catch (error) {
      console.error('Failed to delete work order', error)
    }
  }

  async function deletePO(customerId: string, projectId: string, poId: string) {
    try {
      await deletePORecord(poId)
>>>>>>> a79caad2
      setDb(prev =>
        prev.map(c =>
          c.id !== customerId
            ? c
            : {
                ...c,
                projects: c.projects.map(p =>
<<<<<<< HEAD
                  p.id !== projectId ? p : { ...p, wos: [...p.wos, newWO] },
                ),
              },
        ),
      )
      return null
    } catch (error) {
      console.error('Failed to create work order', error)
      return 'Failed to create work order.'
    }
  }

  async function addPO(
    customerId: string,
    projectId: string,
    data: { number: string; note?: string },
  ): Promise<string | null> {
    const trimmed = data.number.trim()
    if (!trimmed) return 'Enter a purchase order number.'
    if (poNumberExists(trimmed)) return 'A purchase order with this number already exists.'
    const note = data.note?.trim()
    try {
      const newPO = await createPORecord(projectId, { number: trimmed, note })
      setDb(prev =>
        prev.map(c =>
          c.id !== customerId
            ? c
            : {
                ...c,
                projects: c.projects.map(p =>
                  p.id !== projectId ? p : { ...p, pos: [...p.pos, newPO] },
                ),
              },
        ),
      )
      return null
    } catch (error) {
      console.error('Failed to create purchase order', error)
      return 'Failed to create purchase order.'
    }
  }

  async function addProject(customerId: string, projectNumber: string): Promise<string | null> {
    const trimmed = projectNumber.trim()
    if (!trimmed) return 'Enter a project number.'
    const normalized = trimmed.toUpperCase()
    const finalNumber = normalized.startsWith('P') ? normalized : `P${normalized}`
    if (projectNumberExists(finalNumber)) return 'A project with this number already exists.'
    try {
      const project = await createProjectRecord(customerId, finalNumber)
      setDb(prev =>
        prev.map(c =>
          c.id !== customerId ? c : { ...c, projects: [...c.projects, project] },
=======
                  p.id !== projectId ? p : { ...p, pos: p.pos.filter(po => po.id !== poId) },
                ),
              },
        ),
      )
    } catch (error) {
      console.error('Failed to delete purchase order', error)
    }
  }

  function updateProjectNote(customerId: string, projectId: string, note: string) {
    const trimmed = note.trim()
    setDb(prev =>
      prev.map(c =>
        c.id !== customerId
          ? c
          : {
              ...c,
              projects: c.projects.map(p =>
                p.id !== projectId ? p : { ...p, note: trimmed ? note : undefined },
              ),
            },
      ),
    )
    void (async () => {
      try {
        await updateProjectRecord(projectId, { note: trimmed ? note : null })
      } catch (error) {
        console.error('Failed to update project note', error)
      }
    })()
  }

  async function addWO(
    customerId: string,
    projectId: string,
    data: { number: string; type: WOType; note?: string },
  ): Promise<string | null> {
    const trimmed = data.number.trim()
    if (!trimmed) return 'Enter a work order number.'
    const normalized = trimmed.toUpperCase()
    const finalNumber = normalized.startsWith('WO') ? normalized : `WO${normalized}`
    if (woNumberExists(finalNumber)) return 'A work order with this number already exists.'
    const note = data.note?.trim()
    try {
      const newWO = await createWORecord(projectId, { number: finalNumber, type: data.type, note })
      setDb(prev =>
        prev.map(c =>
          c.id !== customerId
            ? c
            : {
                ...c,
                projects: c.projects.map(p =>
                  p.id !== projectId ? p : { ...p, wos: [...p.wos, newWO] },
                ),
              },
>>>>>>> a79caad2
        ),
      )
      return null
    } catch (error) {
<<<<<<< HEAD
      console.error('Failed to create project', error)
      return 'Failed to create project.'
    }
  }

=======
      console.error('Failed to create work order', error)
      return 'Failed to create work order.'
    }
  }

  async function addPO(
    customerId: string,
    projectId: string,
    data: { number: string; note?: string },
  ): Promise<string | null> {
    const trimmed = data.number.trim()
    if (!trimmed) return 'Enter a purchase order number.'
    if (poNumberExists(trimmed)) return 'A purchase order with this number already exists.'
    const note = data.note?.trim()
    try {
      const newPO = await createPORecord(projectId, { number: trimmed, note })
      setDb(prev =>
        prev.map(c =>
          c.id !== customerId
            ? c
            : {
                ...c,
                projects: c.projects.map(p =>
                  p.id !== projectId ? p : { ...p, pos: [...p.pos, newPO] },
                ),
              },
        ),
      )
      return null
    } catch (error) {
      console.error('Failed to create purchase order', error)
      return 'Failed to create purchase order.'
    }
  }

  async function addProject(customerId: string, projectNumber: string): Promise<string | null> {
    const trimmed = projectNumber.trim()
    if (!trimmed) return 'Enter a project number.'
    const normalized = trimmed.toUpperCase()
    const finalNumber = normalized.startsWith('P') ? normalized : `P${normalized}`
    if (projectNumberExists(finalNumber)) return 'A project with this number already exists.'
    try {
      const project = await createProjectRecord(customerId, finalNumber)
      setDb(prev =>
        prev.map(c =>
          c.id !== customerId ? c : { ...c, projects: [...c.projects, project] },
        ),
      )
      return null
    } catch (error) {
      console.error('Failed to create project', error)
      return 'Failed to create project.'
    }
  }

>>>>>>> a79caad2
  async function createCustomer(data: Omit<Customer, 'id' | 'projects'>): Promise<string | null> {
    const trimmedName = data.name.trim()
    if (!trimmedName) return 'Customer name is required.'
    if (customerNameExists(trimmedName)) return 'A customer with this name already exists.'
    const payload = {
      name: trimmedName,
      address: data.address?.trim() || undefined,
      contactName: data.contactName?.trim() || undefined,
      contactPhone: data.contactPhone?.trim() || undefined,
      contactEmail: data.contactEmail?.trim() || undefined,
    }
    try {
      const customer = await createCustomerRecord(payload)
      setDb(prev => [customer, ...prev])
      setSelectedCustomerId(customer.id)
      return null
    } catch (error) {
      console.error('Failed to create customer', error)
      return 'Failed to create customer.'
    }
  }

  // Inline editable input
  function EditableField({
    label, value, onSave, fieldKey, placeholder, copyable, copyTitle,
  }: {
    label: string
    value?: string
    onSave: (v: string) => Promise<void> | void
    fieldKey: string
    placeholder?: string
    copyable?: boolean
    copyTitle?: string
  }) {
    const [val, setVal] = useState(value || '')
    const isEditing = !!editingInfo[fieldKey]
    const [isSaving, setIsSaving] = useState(false)
    const [fieldError, setFieldError] = useState<string | null>(null)

    useEffect(() => setVal(value || ''), [value])
    const hasValue = !!(value && value.trim())

    const saveValue = async () => {
      const trimmed = val.trim()
      setIsSaving(true)
      setFieldError(null)
      try {
        await onSave(trimmed)
        setEditingInfo(s => ({ ...s, [fieldKey]: false }))
      } catch (error) {
        const message = error instanceof Error ? error.message : 'Failed to save field.'
        setFieldError(message)
      } finally {
        setIsSaving(false)
      }
    }
    return (
      <div className='flex flex-col gap-1'>
        <Label>{label}</Label>
        <div className='flex items-center gap-2'>
          {isEditing ? (
            <>
              <Input
                value={val}
                onChange={(e) => {
                  setVal((e.target as HTMLInputElement).value)
                  if (fieldError) setFieldError(null)
                }}
                placeholder={placeholder}
              />
              <Button onClick={saveValue} title='Save' disabled={isSaving}>
                <Save size={16} /> Save
              </Button>
              <Button
                variant='ghost'
                onClick={() => {
                  setEditingInfo(s => ({ ...s, [fieldKey]: false }))
                  setVal(value || '')
                  setFieldError(null)
                }}
                title='Cancel'
              >
                <X size={16} />
              </Button>
            </>
          ) : (
            <>
              <div className='min-h-[38px] flex-1 rounded-xl border border-slate-200 bg-white px-3 py-2 shadow-sm'>
                {hasValue ? <span className='text-slate-800'>{value}</span> : <span className='text-slate-400'>{placeholder || 'Not set'}</span>}
              </div>
              {copyable && hasValue ? (
                <Button
                  variant='outline'
                  onClick={() => value && navigator.clipboard.writeText(value)}
                  title={copyTitle || `Copy ${label.toLowerCase()}`}
                >
                  <Copy size={16} /> Copy
                </Button>
              ) : null}
              <Button variant='outline' onClick={() => setEditingInfo(s => ({ ...s, [fieldKey]: true }))} title='Edit'>
                <Pencil size={16} /> Edit
              </Button>
            </>
          )}
        </div>
        {fieldError && (
          <p className='flex items-center gap-1 text-xs text-rose-600'>
            <AlertCircle size={14} /> {fieldError}
          </p>
        )}
      </div>
    )
  }

  // Collapsible project row
  function ProjectRow({ project, customer }: { project: Project; customer: Customer }) {
    const isOpen = !!openProjects[project.id]
    const [noteDraft, setNoteDraft] = useState(project.note ?? '')
    const [woForm, setWoForm] = useState({ number: '', type: 'Build' as WOType, note: '' })
    const [poForm, setPoForm] = useState({ number: '', note: '' })
    const [woError, setWoError] = useState<string | null>(null)
    const [poError, setPoError] = useState<string | null>(null)
    const [isAddingWo, setIsAddingWo] = useState(false)
    const [isAddingPo, setIsAddingPo] = useState(false)

    useEffect(() => {
      setNoteDraft(project.note ?? '')
      setWoError(null)
      setPoError(null)
    }, [project.id])

    useEffect(() => {
      setNoteDraft(prev => {
        const next = project.note ?? ''
        return prev === next ? prev : next
      })
    }, [project.note])

    return (
      <Card className='mb-3 panel'>
        <CardHeader>
          <div className='flex items-center gap-3'>
            <Button
              variant='ghost'
              onClick={() => setOpenProjects(s => ({ ...s, [project.id]: !isOpen }))}
              className='p-1'
              title={isOpen ? 'Collapse' : 'Expand'}
            >
              <ChevronDown
                size={18}
                className={`transition-transform duration-200 ${isOpen ? '' : '-rotate-90'}`}
              />
            </Button>

            <div className='flex items-center gap-3 font-semibold text-slate-800'>
              <span>Project: {project.number}</span>
              {!isOpen && project.note && (
                <span
                  className='max-w-[28ch] truncate text-xs font-medium text-slate-500 italic'
                  title={project.note}
                >
                  • {project.note}
                </span>
              )}
            </div>

            <Button variant='outline' onClick={() => navigator.clipboard.writeText(project.number)} title='Copy project number'>
              <Copy size={16} /> Copy
            </Button>
          </div>

          <div className='flex items-center gap-2'>
            <Button
              variant='ghost'
              className='text-rose-600 hover:bg-rose-50'
              onClick={() => void deleteProject(customer.id, project.id)}
              title='Delete project'
            >
              <Trash2 size={18} />
            </Button>
          </div>
        </CardHeader>

        <AnimatePresence initial={false}>
          {isOpen && (
            <motion.div initial={{ height: 0, opacity: 0 }} animate={{ height: 'auto', opacity: 1 }} exit={{ height: 0, opacity: 0 }}>
              <CardContent className='grid gap-6 md:grid-cols-2'>
                {/* Project note */}
                <div className='md:col-span-2'>
                  <div className='rounded-2xl border border-slate-200/70 bg-white/80 p-4 shadow-sm'>
                    <div className='mb-1 text-xs font-semibold uppercase tracking-wide text-slate-500'>Project Note</div>
                    <textarea
                      className='w-full resize-y rounded-xl border border-slate-200/80 bg-white/90 p-3 text-sm text-slate-800 placeholder-slate-400 transition focus:border-sky-400 focus:outline-none focus:ring-2 focus:ring-sky-100'
                      rows={2}
                      placeholder='Add a note about this project (optional)…'
                      value={noteDraft}
                      onChange={(e) => {
                        const v = (e.target as HTMLTextAreaElement).value
                        setNoteDraft(v)
                        updateProjectNote(customer.id, project.id, v)
                      }}
                    />
                  </div>
                </div>

                {/* Work Orders */}
                <div>
                  <div className='mb-2 text-sm font-semibold text-slate-700'>Work Orders</div>
                  <div className='space-y-2'>
                    {project.wos.length === 0 && <div className='text-sm text-slate-500'>None yet</div>}
                    {project.wos.map(wo => (
                      <div key={wo.id} className='flex items-center justify-between rounded-2xl border border-slate-200/70 bg-white/90 p-4 shadow-sm'>
                        <div>
                          <div className='font-semibold text-slate-800'>
                            {wo.number}
                            <span className='ml-2 rounded-md border border-sky-200 bg-sky-50 px-1.5 py-0.5 text-xs font-medium text-sky-700'>{wo.type}</span>
                          </div>
                          {wo.note && <div className='text-xs text-slate-500'>{wo.note}</div>}
                        </div>
                        <div className='flex items-center gap-1'>
                          <Button variant='outline' onClick={() => navigator.clipboard.writeText(wo.number)} title='Copy WO'>
                            <Copy size={16} />
                          </Button>
                          <Button
                            variant='ghost'
                            className='text-rose-600 hover:bg-rose-50'
                            onClick={() => void deleteWO(customer.id, project.id, wo.id)}
                            title='Delete WO'
                          >
                            <X size={16} />
                          </Button>
                        </div>
                      </div>
                    ))}
                  </div>

                  <div className='mt-3 rounded-2xl border border-slate-200/70 bg-white/75 p-4 shadow-sm'>
                    <div className='mb-2 text-sm font-semibold text-slate-700'>Add WO</div>
                    <div className='grid gap-2 md:grid-cols-5'>
                      <div className='md:col-span-2'>
                        <Label>WO Number</Label>
                        <div className='flex'>
                          <span className='flex items-center rounded-l-2xl border border-r-0 border-slate-200/80 bg-slate-100/70 px-3 py-2 text-sm font-semibold text-slate-500'>WO</span>
                          <Input
                            className='rounded-l-none border-l-0'
                            value={woForm.number}
                            onChange={(e) => {
                              setWoForm({ ...woForm, number: (e.target as HTMLInputElement).value })
                              if (woError) setWoError(null)
                            }}
                            placeholder='000000'
                          />
                        </div>
                      </div>
                      <div>
                        <Label>Type</Label>
                        <select
                          className='w-full rounded-xl border border-slate-200/80 bg-white/90 px-3 py-2 text-slate-800 shadow-sm transition focus:border-sky-400 focus:outline-none focus:ring-2 focus:ring-sky-100'
                          value={woForm.type}
                          onChange={(e) => {
                            setWoForm({ ...woForm, type: e.target.value as WOType })
                            if (woError) setWoError(null)
                          }}
                        >
                          <option>Build</option>
                          <option>Onsite</option>
                        </select>
                      </div>
                      <div className='md:col-span-2'>
                        <Label>Optional note</Label>
                        <Input value={woForm.note} onChange={(e) => setWoForm({ ...woForm, note: (e.target as HTMLInputElement).value })} placeholder='e.g. Line 2 SAT' />
                      </div>
                    </div>
                    <div className='mt-2 space-y-2'>
                      <Button
                        disabled={isAddingWo}
                        onClick={async () => {
                          const raw = woForm.number.trim()
                          if (!raw) {
                            setWoError('Enter a work order number.')
                            return
                          }
                          setIsAddingWo(true)
                          try {
                            const result = await addWO(customer.id, project.id, { number: raw, type: woForm.type, note: woForm.note })
                            if (result) {
                              setWoError(result)
                              return
                            }
                            setWoForm({ number: '', type: 'Build', note: '' })
                            setWoError(null)
                          } finally {
                            setIsAddingWo(false)
                          }
                        }}
                      >
                        <Plus size={16} /> Add WO
                      </Button>
                      {woError && (
                        <p className='flex items-center gap-1 text-sm text-rose-600'>
                          <AlertCircle size={14} /> {woError}
                        </p>
                      )}
                    </div>
                  </div>
                </div>

                {/* Purchase Orders */}
                <div>
                  <div className='mb-2 text-sm font-semibold text-slate-700'>Purchase Orders</div>
                  <div className='space-y-2'>
                    {project.pos.length === 0 && <div className='text-sm text-slate-500'>None yet</div>}
                    {project.pos.map(po => (
                      <div key={po.id} className='flex items-center justify-between rounded-2xl border border-slate-200/70 bg-white/90 p-4 shadow-sm'>
                        <div>
                          <div className='font-semibold text-slate-800'>{po.number}</div>
                          {po.note && <div className='text-xs text-slate-500'>{po.note}</div>}
                        </div>
                        <div className='flex items-center gap-1'>
                          <Button variant='outline' onClick={() => navigator.clipboard.writeText(po.number)} title='Copy PO'>
                            <Copy size={16} />
                          </Button>
                          <Button
                            variant='ghost'
                            className='text-rose-600 hover:bg-rose-50'
                            onClick={() => void deletePO(customer.id, project.id, po.id)}
                            title='Delete PO'
                          >
                            <X size={16} />
                          </Button>
                        </div>
                      </div>
                    ))}
                  </div>

                  <div className='mt-3 rounded-2xl border border-slate-200/70 bg-white/75 p-4 shadow-sm'>
                    <div className='mb-2 text-sm font-semibold text-slate-700'>Add PO</div>
                    <div className='grid gap-2 md:grid-cols-5'>
                      <div className='md:col-span-3'>
                        <Label>PO Number</Label>
                        <Input
                          value={poForm.number}
                          onChange={(e) => {
                            setPoForm({ ...poForm, number: (e.target as HTMLInputElement).value })
                            if (poError) setPoError(null)
                          }}
                          placeholder='PO-90001'
                        />
                      </div>
                      <div className='md:col-span-2'>
                        <Label>Optional note</Label>
                        <Input value={poForm.note} onChange={(e) => setPoForm({ ...poForm, note: (e.target as HTMLInputElement).value })} placeholder='e.g. deposit' />
                      </div>
                    </div>
                    <div className='mt-2 space-y-2'>
                      <Button
                        disabled={isAddingPo}
                        onClick={async () => {
                          const raw = poForm.number.trim()
                          if (!raw) {
                            setPoError('Enter a purchase order number.')
                            return
                          }
                          setIsAddingPo(true)
                          try {
                            const result = await addPO(customer.id, project.id, { number: raw, note: poForm.note })
                            if (result) {
                              setPoError(result)
                              return
                            }
                            setPoForm({ number: '', note: '' })
                            setPoError(null)
                          } finally {
                            setIsAddingPo(false)
                          }
                        }}
                      >
                        <Plus size={16} /> Add PO
                      </Button>
                      {poError && (
                        <p className='flex items-center gap-1 text-sm text-rose-600'>
                          <AlertCircle size={14} /> {poError}
                        </p>
                      )}
                    </div>
                  </div>
                </div>
              </CardContent>
            </motion.div>
          )}
        </AnimatePresence>
      </Card>
    )
  }

  if (isLoading) {
    return (
      <div className='min-h-screen bg-gradient-to-br from-white/70 via-[#f3f6ff]/80 to-[#dee9ff]/80 px-4 py-8 text-slate-900 md:px-10'>
        <div className='mx-auto flex min-h-[60vh] max-w-6xl flex-col items-center justify-center gap-4 text-center text-slate-600'>
          <span className='h-10 w-10 animate-spin rounded-full border-4 border-slate-200 border-t-sky-500' aria-hidden />
          <p className='text-sm font-medium text-slate-500'>Loading customers…</p>
        </div>
      </div>
    )
  }

  return (
    <div className='min-h-screen bg-gradient-to-br from-white/70 via-[#f3f6ff]/80 to-[#dee9ff]/80 px-4 py-8 text-slate-900 md:px-10'>
      <div className='mx-auto max-w-6xl'>
        {loadError && (
          <div className='mb-6 flex items-center justify-between gap-3 rounded-2xl border border-rose-200 bg-rose-50 px-4 py-3 text-sm text-rose-700'>
            <span>{loadError}</span>
            <Button variant='outline' onClick={() => void refreshCustomers()} disabled={isSyncing}>
              Retry
            </Button>
          </div>
        )}
        <div className='mb-6 flex items-center justify-between'>
          <h1 className='text-2xl font-semibold tracking-tight'>CustomerProjectDB</h1>
          <div className='flex items-center gap-3'>
            {isSyncing && (
              <span className='flex items-center gap-2 text-xs font-medium text-slate-500'>
                <span className='h-2.5 w-2.5 animate-spin rounded-full border-2 border-slate-300 border-t-sky-500' aria-hidden />
                Syncing…
              </span>
            )}
            <Button
              onClick={() => {
                setShowNewCustomer(true)
                setNewCustomerError(null)
              }}
              title='Create new customer'
            >
              <Plus size={16} /> New Customer
            </Button>
          </div>
        </div>

        <Card className='mb-6 panel'>
          <CardHeader>
            <div className='flex items-center gap-2'>
              <Search size={18} />
              <div className='font-medium'>Index Search</div>
            </div>
          </CardHeader>
          <CardContent>
            <div className='grid gap-3 md:grid-cols-3'>
              <div>
                <Label>Customer</Label>
                <Input
                  list='customer-list'
                  value={customerQuery}
                  onChange={(e) => setCustomerQuery((e.target as HTMLInputElement).value)}
                  placeholder='Start typing a name…'
                />
                <datalist id='customer-list'>
                  {customerOptions.map(name => (
                    <option key={name} value={name} />
                  ))}
                </datalist>
              </div>
              <div>
                <Label>Project Number</Label>
                <Input value={projectQuery} onChange={(e) => setProjectQuery((e.target as HTMLInputElement).value)} placeholder='e.g. P1403' />
              </div>
              <div>
                <Label>Work Order Number</Label>
                <Input value={woQuery} onChange={(e) => setWoQuery((e.target as HTMLInputElement).value)} placeholder='e.g. WO804322' />
              </div>
            </div>

            <div className='mt-4'>
              <div className='text-xs font-semibold uppercase tracking-wide text-slate-500'>Matches</div>
              <div className='mt-2 grid gap-2 md:grid-cols-2'>
                {!hasSearchInput ? (
                  <div className='text-sm text-slate-500'>Start typing above to find a customer, project, or work order.</div>
                ) : searchMatches.length === 0 ? (
                  <div className='text-sm text-slate-500'>No matches found.</div>
                ) : (
                  searchMatches.map(m => (
                    <button
                      key={`${m.kind}_${m.customerId}_${m.projectId ?? ''}_${m.label}`}
                      onClick={() => setSelectedCustomerId(m.customerId)}
                      className='flex items-center justify-between rounded-2xl border border-slate-200/70 bg-white/80 p-3 text-left shadow-sm transition hover:-translate-y-0.5 hover:shadow-lg'
                      title={
                        m.kind === 'customer'
                          ? 'Open customer'
                          : m.kind === 'project'
                          ? 'Open customer at project'
                          : 'Open customer at work order'
                      }
                    >
                      <div>
                        <div className='text-sm font-semibold text-slate-800'>{m.label}</div>
                        <div className='text-xs font-medium text-slate-500'>{m.kind.toUpperCase()}</div>
                      </div>
                      <ChevronRight size={18} />
                    </button>
                  ))
                )}
              </div>
            </div>
          </CardContent>
        </Card>

        {selectedCustomer ? (
          <Card className='mb-6 panel'>
            <CardHeader>
              <div className='flex items-center gap-2'>
                <div className='text-lg font-semibold'>Customer: {selectedCustomer.name}</div>
              </div>
              <div className='flex items-center gap-2'>
                <Button variant='outline' onClick={() => setSelectedCustomerId(null)}>Back to Index</Button>
                <Button
                  variant='ghost'
                  className='text-rose-600 hover:bg-rose-50'
                  onClick={() => {
                    if (!selectedCustomer) return
                    const confirmed = window.confirm('Delete this customer and all associated projects, purchase orders, and work orders?')
                    if (!confirmed) return
                    void deleteCustomer(selectedCustomer.id)
                  }}
                  title='Delete customer'
                >
                  <Trash2 size={16} /> Delete Customer
                </Button>
              </div>
            </CardHeader>
            <CardContent>
              <div className='grid gap-4 md:grid-cols-2'>
                <div className='md:col-span-2 space-y-2'>
                  <EditableField
                    label='Address'
                    value={selectedCustomer.address}
                    fieldKey={`addr_${selectedCustomer.id}`}
                    placeholder='Add address'
                    copyable
                    copyTitle='Copy address'
                    onSave={(v) => upsertCustomer({ ...selectedCustomer, address: v ? v : undefined })}
                  />
                  {selectedCustomerAddressForMap ? (
                    <a
                      className='inline-flex items-center gap-1 text-sm font-medium text-sky-600 hover:text-sky-700'
                      href={`https://www.google.com/maps/search/?api=1&query=${encodeURIComponent(selectedCustomerAddressForMap)}`}
                      target='_blank'
                      rel='noreferrer'
                      title='View address on Google Maps'
                    >
                      <MapPin size={14} /> View on Google Maps
                    </a>
                  ) : null}
                </div>
                <EditableField
                  label='Contact Name'
                  value={selectedCustomer.contactName}
                  fieldKey={`cname_${selectedCustomer.id}`}
                  placeholder='Add contact'
                  copyable
                  copyTitle='Copy contact name'
                  onSave={(v) => upsertCustomer({ ...selectedCustomer, contactName: v ? v : undefined })}
                />
                <EditableField
                  label='Contact Phone'
                  value={selectedCustomer.contactPhone}
                  fieldKey={`cphone_${selectedCustomer.id}`}
                  placeholder='Add phone'
                  copyable
                  copyTitle='Copy phone number'
                  onSave={(v) => upsertCustomer({ ...selectedCustomer, contactPhone: v ? v : undefined })}
                />
                <EditableField
                  label='Contact Email'
                  value={selectedCustomer.contactEmail}
                  fieldKey={`cemail_${selectedCustomer.id}`}
                  placeholder='Add email'
                  copyable
                  copyTitle='Copy email address'
                  onSave={(v) => upsertCustomer({ ...selectedCustomer, contactEmail: v ? v : undefined })}
                />
              </div>

              <div className='mt-6 rounded-3xl border border-slate-200/70 bg-white/75 p-5 shadow-sm'>
                <div className='mb-2 text-sm font-semibold text-slate-700'>Add Project</div>
                <AddProjectForm onAdd={(num) => addProject(selectedCustomer.id, num)} />
              </div>

              <div className='mt-6'>
                <div className='mb-2 text-sm font-semibold text-slate-700'>Projects</div>
                {selectedCustomer.projects.length === 0 && <div className='text-sm text-slate-500'>No projects yet.</div>}
                {selectedCustomer.projects.map(p => (<ProjectRow key={p.id} project={p} customer={selectedCustomer} />))}
              </div>
            </CardContent>
          </Card>
        ) : null}

        <div className='h-8' />
      </div>

      {/* New Customer Modal */}
      <AnimatePresence>
        {showNewCustomer && (
          <motion.div
            className='fixed inset-0 z-20 flex items-center justify-center bg-black/60 p-4'
            initial={{ opacity: 0 }}
            animate={{ opacity: 1 }}
            exit={{ opacity: 0 }}
          >
            <Card className='w-full max-w-2xl panel'>
              <CardHeader>
                <div className='flex items-center gap-2'><Plus size={18} /> <span className='font-medium'>Create New Customer</span></div>
                <Button
                  variant='ghost'
                  onClick={() => {
                    setShowNewCustomer(false)
                    setNewCustomerError(null)
                    setIsCreatingCustomer(false)
                  }}
                  title='Close'
                >
                  <X size={16} />
                </Button>
              </CardHeader>
              <CardContent>
                <div className='grid gap-3 md:grid-cols-2'>
                  <div>
                    <Label>Customer Name</Label>
                    <Input
                      value={newCust.name}
                      onChange={(e) => {
                        setNewCust({ ...newCust, name: (e.target as HTMLInputElement).value })
                        if (newCustomerError) setNewCustomerError(null)
                      }}
                      placeholder='e.g. Globex Ltd'
                    />
                  </div>
                  <div>
                    <Label>Contact Name</Label>
                    <Input value={newCust.contactName} onChange={(e) => setNewCust({ ...newCust, contactName: (e.target as HTMLInputElement).value })} placeholder='e.g. Alex Doe' />
                  </div>
                  <div>
                    <Label>Contact Phone</Label>
                    <Input value={newCust.contactPhone} onChange={(e) => setNewCust({ ...newCust, contactPhone: (e.target as HTMLInputElement).value })} placeholder='e.g. +44 20 7946 0000' />
                  </div>
                  <div>
                    <Label>Contact Email</Label>
                    <Input value={newCust.contactEmail} onChange={(e) => setNewCust({ ...newCust, contactEmail: (e.target as HTMLInputElement).value })} placeholder='e.g. alex@globex.co.uk' />
                  </div>
                  <div className='md:col-span-2'>
                    <Label>Address</Label>
                    <Input value={newCust.address} onChange={(e) => setNewCust({ ...newCust, address: (e.target as HTMLInputElement).value })} placeholder='e.g. 10 High Street, London' />
                  </div>
                </div>
                {newCustomerError && (
                  <p className='mt-2 flex items-center gap-1 text-sm text-rose-600'>
                    <AlertCircle size={14} /> {newCustomerError}
                  </p>
                )}
                <div className='mt-3 flex justify-end gap-2'>
                  <Button
                    variant='outline'
                    onClick={() => {
                      setShowNewCustomer(false)
                      setNewCustomerError(null)
<<<<<<< HEAD
=======
                    }}
                  >
                    Cancel
                  </Button>
                  <Button
                    variant='outline'
                    onClick={() => {
                      setShowNewCustomer(false)
                      setNewCustomerError(null)
>>>>>>> a79caad2
                      setIsCreatingCustomer(false)
                    }}
                  >
                    Cancel
                  </Button>
                  <Button
                    size='lg'
                    disabled={isCreatingCustomer}
                    onClick={async () => {
                      setIsCreatingCustomer(true)
                      try {
                        const result = await createCustomer({
                          name: newCust.name,
                          address: newCust.address,
                          contactName: newCust.contactName,
                          contactPhone: newCust.contactPhone,
                          contactEmail: newCust.contactEmail,
                        })
                        if (result) {
                          setNewCustomerError(result)
                          return
                        }
                        setNewCust({ name: '', address: '', contactName: '', contactPhone: '', contactEmail: '' })
                        setShowNewCustomer(false)
                        setNewCustomerError(null)
                      } finally {
                        setIsCreatingCustomer(false)
                      }
                    }}
                  >
                    <Plus size={18} /> Create Customer
                  </Button>
                </div>
              </CardContent>
            </Card>
          </motion.div>
        )}
      </AnimatePresence>
    </div>
  )
}

function AddProjectForm({ onAdd }: { onAdd: (num: string) => Promise<string | null> }) {
  const [val, setVal] = useState('')
  const [error, setError] = useState<string | null>(null)
  const [isSaving, setIsSaving] = useState(false)

  const handleAdd = async () => {
    const trimmed = val.trim()
    if (!trimmed) {
      setError('Enter a project number.')
      return
    }
    setIsSaving(true)
    try {
      const result = await onAdd(trimmed)
      if (result) {
        setError(result)
        return
      }
      setVal('')
      setError(null)
    } finally {
      setIsSaving(false)
    }
  }

  return (
    <div className='flex flex-col gap-2'>
      <div className='flex items-end gap-2'>
        <div className='flex-1'>
          <Label>Project Number</Label>
          <div className='flex'>
            <span className='flex items-center rounded-l-2xl border border-r-0 border-slate-200/80 bg-slate-100/70 px-3 py-2 text-sm font-semibold text-slate-500'>P</span>
            <Input
              className='rounded-l-none border-l-0'
              value={val}
              onChange={(e) => {
                setVal((e.target as HTMLInputElement).value)
                if (error) setError(null)
              }}
              placeholder='e.g. 1403'
            />
          </div>
        </div>
        <Button onClick={handleAdd} disabled={isSaving}>
          <Plus size={16} /> Add
        </Button>
      </div>
      {error && (
        <p className='flex items-center gap-1 text-sm text-rose-600'>
          <AlertCircle size={14} /> {error}
        </p>
      )}
    </div>
  )
}<|MERGE_RESOLUTION|>--- conflicted
+++ resolved
@@ -109,10 +109,7 @@
   )
 
   // Helpers
-<<<<<<< HEAD
-=======
   const uid = (p: string) => `${p}_${Math.random().toString(36).slice(2,9)}${Date.now().toString(36).slice(-4)}`
->>>>>>> a79caad2
   const customerNameExists = (name: string, excludeId?: string) =>
     db.some(c => c.id !== excludeId && c.name.trim().toLowerCase() === name.trim().toLowerCase())
   const projectNumberExists = (number: string, excludeProjectId?: string) => {
@@ -182,7 +179,6 @@
     } catch (error) {
       console.error('Failed to delete customer', error)
     }
-<<<<<<< HEAD
   }
 
   async function deleteProject(customerId: string, projectId: string) {
@@ -280,31 +276,6 @@
     const note = data.note?.trim()
     try {
       const newWO = await createWORecord(projectId, { number: finalNumber, type: data.type, note })
-=======
-  }
-
-  async function deleteProject(customerId: string, projectId: string) {
-    try {
-      await deleteProjectRecord(projectId)
-      setDb(prev =>
-        prev.map(c =>
-          c.id !== customerId ? c : { ...c, projects: c.projects.filter(p => p.id !== projectId) },
-        ),
-      )
-      setOpenProjects(prev => {
-        if (!prev[projectId]) return prev
-        const next = { ...prev }
-        delete next[projectId]
-        return next
-      })
-    } catch (error) {
-      console.error('Failed to delete project', error)
-    }
-  }
-
-  async function deleteWO(customerId: string, projectId: string, woId: string) {
-    try {
-      await deleteWORecord(woId)
       setDb(prev =>
         prev.map(c =>
           c.id !== customerId
@@ -312,28 +283,6 @@
             : {
                 ...c,
                 projects: c.projects.map(p =>
-                  p.id !== projectId ? p : { ...p, wos: p.wos.filter(w => w.id !== woId) },
-                ),
-              },
-        ),
-      )
-    } catch (error) {
-      console.error('Failed to delete work order', error)
-    }
-  }
-
-  async function deletePO(customerId: string, projectId: string, poId: string) {
-    try {
-      await deletePORecord(poId)
->>>>>>> a79caad2
-      setDb(prev =>
-        prev.map(c =>
-          c.id !== customerId
-            ? c
-            : {
-                ...c,
-                projects: c.projects.map(p =>
-<<<<<<< HEAD
                   p.id !== projectId ? p : { ...p, wos: [...p.wos, newWO] },
                 ),
               },
@@ -387,121 +336,6 @@
       setDb(prev =>
         prev.map(c =>
           c.id !== customerId ? c : { ...c, projects: [...c.projects, project] },
-=======
-                  p.id !== projectId ? p : { ...p, pos: p.pos.filter(po => po.id !== poId) },
-                ),
-              },
-        ),
-      )
-    } catch (error) {
-      console.error('Failed to delete purchase order', error)
-    }
-  }
-
-  function updateProjectNote(customerId: string, projectId: string, note: string) {
-    const trimmed = note.trim()
-    setDb(prev =>
-      prev.map(c =>
-        c.id !== customerId
-          ? c
-          : {
-              ...c,
-              projects: c.projects.map(p =>
-                p.id !== projectId ? p : { ...p, note: trimmed ? note : undefined },
-              ),
-            },
-      ),
-    )
-    void (async () => {
-      try {
-        await updateProjectRecord(projectId, { note: trimmed ? note : null })
-      } catch (error) {
-        console.error('Failed to update project note', error)
-      }
-    })()
-  }
-
-  async function addWO(
-    customerId: string,
-    projectId: string,
-    data: { number: string; type: WOType; note?: string },
-  ): Promise<string | null> {
-    const trimmed = data.number.trim()
-    if (!trimmed) return 'Enter a work order number.'
-    const normalized = trimmed.toUpperCase()
-    const finalNumber = normalized.startsWith('WO') ? normalized : `WO${normalized}`
-    if (woNumberExists(finalNumber)) return 'A work order with this number already exists.'
-    const note = data.note?.trim()
-    try {
-      const newWO = await createWORecord(projectId, { number: finalNumber, type: data.type, note })
-      setDb(prev =>
-        prev.map(c =>
-          c.id !== customerId
-            ? c
-            : {
-                ...c,
-                projects: c.projects.map(p =>
-                  p.id !== projectId ? p : { ...p, wos: [...p.wos, newWO] },
-                ),
-              },
->>>>>>> a79caad2
-        ),
-      )
-      return null
-    } catch (error) {
-<<<<<<< HEAD
-      console.error('Failed to create project', error)
-      return 'Failed to create project.'
-    }
-  }
-
-=======
-      console.error('Failed to create work order', error)
-      return 'Failed to create work order.'
-    }
-  }
-
-  async function addPO(
-    customerId: string,
-    projectId: string,
-    data: { number: string; note?: string },
-  ): Promise<string | null> {
-    const trimmed = data.number.trim()
-    if (!trimmed) return 'Enter a purchase order number.'
-    if (poNumberExists(trimmed)) return 'A purchase order with this number already exists.'
-    const note = data.note?.trim()
-    try {
-      const newPO = await createPORecord(projectId, { number: trimmed, note })
-      setDb(prev =>
-        prev.map(c =>
-          c.id !== customerId
-            ? c
-            : {
-                ...c,
-                projects: c.projects.map(p =>
-                  p.id !== projectId ? p : { ...p, pos: [...p.pos, newPO] },
-                ),
-              },
-        ),
-      )
-      return null
-    } catch (error) {
-      console.error('Failed to create purchase order', error)
-      return 'Failed to create purchase order.'
-    }
-  }
-
-  async function addProject(customerId: string, projectNumber: string): Promise<string | null> {
-    const trimmed = projectNumber.trim()
-    if (!trimmed) return 'Enter a project number.'
-    const normalized = trimmed.toUpperCase()
-    const finalNumber = normalized.startsWith('P') ? normalized : `P${normalized}`
-    if (projectNumberExists(finalNumber)) return 'A project with this number already exists.'
-    try {
-      const project = await createProjectRecord(customerId, finalNumber)
-      setDb(prev =>
-        prev.map(c =>
-          c.id !== customerId ? c : { ...c, projects: [...c.projects, project] },
         ),
       )
       return null
@@ -511,7 +345,6 @@
     }
   }
 
->>>>>>> a79caad2
   async function createCustomer(data: Omit<Customer, 'id' | 'projects'>): Promise<string | null> {
     const trimmedName = data.name.trim()
     if (!trimmedName) return 'Customer name is required.'
@@ -1175,18 +1008,6 @@
                     onClick={() => {
                       setShowNewCustomer(false)
                       setNewCustomerError(null)
-<<<<<<< HEAD
-=======
-                    }}
-                  >
-                    Cancel
-                  </Button>
-                  <Button
-                    variant='outline'
-                    onClick={() => {
-                      setShowNewCustomer(false)
-                      setNewCustomerError(null)
->>>>>>> a79caad2
                       setIsCreatingCustomer(false)
                     }}
                   >
