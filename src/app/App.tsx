import React, { useEffect, useMemo, useState } from 'react'
import { Plus, Trash2, Copy, Save, Pencil, X, Search, ChevronRight, ChevronDown, MapPin, AlertCircle } from 'lucide-react'
import { motion, AnimatePresence } from 'framer-motion'
import type { Customer, Project, WOType } from '../types'
import { loadDb, saveDb } from '../lib/storage'
import Button from '../components/ui/Button'
import Input from '../components/ui/Input'
import Label from '../components/ui/Label'
import { Card, CardContent, CardHeader } from '../components/ui/Card'

export default function App() {
  const [db, setDb] = useState<Customer[]>([])
  const [selectedCustomerId, setSelectedCustomerId] = useState<string | null>(null)
  const [editingInfo, setEditingInfo] = useState<Record<string, boolean>>({})
  const [openProjects, setOpenProjects] = useState<Record<string, boolean>>({})
  const [newCustomerError, setNewCustomerError] = useState<string | null>(null)

  // Search
  const [customerQuery, setCustomerQuery] = useState('')
  const [projectQuery, setProjectQuery] = useState('')
  const [woQuery, setWoQuery] = useState('')

  // Create customer (modal)
  const [newCust, setNewCust] = useState({ name: '', address: '', contactName: '', contactPhone: '', contactEmail: '' })
  const [showNewCustomer, setShowNewCustomer] = useState(false)

  useEffect(() => { setDb(loadDb()) }, [])
  useEffect(() => { saveDb(db) }, [db])

  const selectedCustomer = useMemo(() => db.find(c => c.id === selectedCustomerId) || null, [db, selectedCustomerId])
  const selectedCustomerAddressForMap = selectedCustomer?.address?.trim() || null
  const customerOptions = useMemo(() => db.map(c => c.name).sort(), [db])

  const searchMatches = useMemo(() => {
    const matches: { kind: 'customer' | 'project' | 'wo'; label: string; customerId: string; projectId?: string }[] = []
    const cq = customerQuery.trim().toLowerCase()
    if (cq) {
      db.forEach(c => {
        if (c.name.toLowerCase().includes(cq)) matches.push({ kind: 'customer', label: `${c.name}`, customerId: c.id })
      })
    }
    const pq = projectQuery.trim().toLowerCase()
    if (pq) {
      db.forEach(c =>
        c.projects.forEach(p => {
          if (p.number.toLowerCase().includes(pq)) matches.push({ kind: 'project', label: `${p.number}  —  ${c.name}`, customerId: c.id, projectId: p.id })
        })
      )
    }
    const wq = woQuery.trim().toLowerCase()
    if (wq) {
      db.forEach(c =>
        c.projects.forEach(p =>
          p.wos.forEach(w => {
            if (w.number.toLowerCase().includes(wq)) matches.push({ kind: 'wo', label: `${w.number} (${w.type})  —  ${c.name}`, customerId: c.id, projectId: p.id })
          })
        )
      )
    }
    return matches.slice(0, 25)
  }, [db, customerQuery, projectQuery, woQuery])

  const hasSearchInput = useMemo(
    () => !!(customerQuery.trim() || projectQuery.trim() || woQuery.trim()),
    [customerQuery, projectQuery, woQuery],
  )

  // Helpers
  const uid = (p: string) => `${p}_${Math.random().toString(36).slice(2,9)}${Date.now().toString(36).slice(-4)}`
  const customerNameExists = (name: string, excludeId?: string) =>
    db.some(c => c.id !== excludeId && c.name.trim().toLowerCase() === name.trim().toLowerCase())
  const projectNumberExists = (number: string, excludeProjectId?: string) => {
    const norm = number.trim().toLowerCase()
    return db.some(c => c.projects.some(p => p.id !== excludeProjectId && p.number.trim().toLowerCase() === norm))
  }
  const woNumberExists = (number: string, excludeWoId?: string) => {
    const norm = number.trim().toLowerCase()
    return db.some(c => c.projects.some(p => p.wos.some(w => w.id !== excludeWoId && w.number.trim().toLowerCase() === norm)))
  }
  const poNumberExists = (number: string, excludePoId?: string) => {
    const norm = number.trim().toLowerCase()
    return db.some(c => c.projects.some(p => p.pos.some(po => po.id !== excludePoId && po.number.trim().toLowerCase() === norm)))
  }

  // Mutators
  function upsertCustomer(updated: Customer) {
    setDb(prev => prev.map(c => (c.id === updated.id ? updated : c)))
  }
  function deleteCustomer(customerId: string) {
    const target = db.find(c => c.id === customerId)
    setDb(prev => prev.filter(c => c.id !== customerId))
    setOpenProjects(prev => {
      if (!target) return prev
      const next = { ...prev }
      target.projects.forEach(p => { delete next[p.id] })
      return next
    })
    setEditingInfo(prev => {
      const next = { ...prev }
      Object.keys(next).forEach(key => {
        if (key.endsWith(customerId)) delete next[key]
      })
      return next
    })
    if (selectedCustomerId === customerId) setSelectedCustomerId(null)
  }
  function deleteProject(customerId: string, projectId: string) {
    setDb(prev => prev.map(c => (c.id !== customerId ? c : { ...c, projects: c.projects.filter(p => p.id !== projectId) })))
    setOpenProjects(prev => {
      if (!prev[projectId]) return prev
      const next = { ...prev }
      delete next[projectId]
      return next
    })
  }
  function deleteWO(customerId: string, projectId: string, woId: string) {
    setDb(prev => prev.map(c => (c.id !== customerId ? c : {
      ...c, projects: c.projects.map(p => p.id !== projectId ? p : { ...p, wos: p.wos.filter(w => w.id !== woId) })
    })))
  }
  function deletePO(customerId: string, projectId: string, poId: string) {
    setDb(prev => prev.map(c => (c.id !== customerId ? c : {
      ...c, projects: c.projects.map(p => p.id !== projectId ? p : { ...p, pos: p.pos.filter(po => po.id !== poId) })
    })))
  }
  function updateProjectNote(customerId: string, projectId: string, note: string) {
<<<<<<< HEAD
    setDb(prev => prev.map(c => (c.id !== customerId ? c : {
      ...c,
      projects: c.projects.map(p => (p.id !== projectId ? p : { ...p, note: note.trim() ? note : undefined })),
=======
    setDb(prev => prev.map(c => (c.id !== customerId ? c : {
      ...c,
      projects: c.projects.map(p => (p.id !== projectId ? p : { ...p, note: note.trim() ? note : undefined })),
    })))
  }
  function addWO(customerId: string, projectId: string, data: { number: string; type: WOType; note?: string }): string | null {
    const trimmed = data.number.trim()
    if (!trimmed) return 'Enter a work order number.'
    const normalized = trimmed.toUpperCase()
    const finalNumber = normalized.startsWith('WO') ? normalized : `WO${normalized}`
    if (woNumberExists(finalNumber)) return 'A work order with this number already exists.'
    const note = data.note?.trim()
    setDb(prev => prev.map(c => (c.id !== customerId ? c : {
      ...c,
      projects: c.projects.map(p => (p.id !== projectId ? p : {
        ...p,
        wos: [...p.wos, { id: uid('wo'), number: finalNumber, type: data.type, note: note ? note : undefined }],
      })),
>>>>>>> 689977a2
    })))
    return null
  }
<<<<<<< HEAD
  function addWO(customerId: string, projectId: string, data: { number: string; type: WOType; note?: string }): string | null {
    const trimmed = data.number.trim()
    if (!trimmed) return 'Enter a work order number.'
    const normalized = trimmed.toUpperCase()
    const finalNumber = normalized.startsWith('WO') ? normalized : `WO${normalized}`
    if (woNumberExists(finalNumber)) return 'A work order with this number already exists.'
=======
  function addPO(customerId: string, projectId: string, data: { number: string; note?: string }): string | null {
    const trimmed = data.number.trim()
    if (!trimmed) return 'Enter a purchase order number.'
    if (poNumberExists(trimmed)) return 'A purchase order with this number already exists.'
>>>>>>> 689977a2
    const note = data.note?.trim()
    setDb(prev => prev.map(c => (c.id !== customerId ? c : {
      ...c,
      projects: c.projects.map(p => (p.id !== projectId ? p : {
        ...p,
<<<<<<< HEAD
        wos: [...p.wos, { id: uid('wo'), number: finalNumber, type: data.type, note: note ? note : undefined }],
=======
        pos: [...p.pos, { id: uid('po'), number: trimmed, note: note ? note : undefined }],
>>>>>>> 689977a2
      })),
    })))
    return null
  }
<<<<<<< HEAD
  function addPO(customerId: string, projectId: string, data: { number: string; note?: string }): string | null {
    const trimmed = data.number.trim()
    if (!trimmed) return 'Enter a purchase order number.'
    if (poNumberExists(trimmed)) return 'A purchase order with this number already exists.'
    const note = data.note?.trim()
    setDb(prev => prev.map(c => (c.id !== customerId ? c : {
      ...c,
      projects: c.projects.map(p => (p.id !== projectId ? p : {
        ...p,
        pos: [...p.pos, { id: uid('po'), number: trimmed, note: note ? note : undefined }],
      })),
    })))
    return null
  }
  function addProject(customerId: string, projectNumber: string): string | null {
    const trimmed = projectNumber.trim()
    if (!trimmed) return 'Enter a project number.'
    const normalized = trimmed.toUpperCase()
    const finalNumber = normalized.startsWith('P') ? normalized : `P${normalized}`
    if (projectNumberExists(finalNumber)) return 'A project with this number already exists.'
    setDb(prev => prev.map(c => (c.id !== customerId ? c : {
      ...c,
      projects: [...c.projects, { id: uid('proj'), number: finalNumber, wos: [], pos: [] }],
    })))
    return null
  }
=======
  function addProject(customerId: string, projectNumber: string): string | null {
    const trimmed = projectNumber.trim()
    if (!trimmed) return 'Enter a project number.'
    const normalized = trimmed.toUpperCase()
    const finalNumber = normalized.startsWith('P') ? normalized : `P${normalized}`
    if (projectNumberExists(finalNumber)) return 'A project with this number already exists.'
    setDb(prev => prev.map(c => (c.id !== customerId ? c : {
      ...c,
      projects: [...c.projects, { id: uid('proj'), number: finalNumber, wos: [], pos: [] }],
    })))
    return null
  }
>>>>>>> 689977a2
  function createCustomer(data: Omit<Customer, 'id' | 'projects'>): string | null {
    const trimmedName = data.name.trim()
    if (!trimmedName) return 'Customer name is required.'
    if (customerNameExists(trimmedName)) return 'A customer with this name already exists.'
    const c: Customer = {
      id: uid('cust'),
      name: trimmedName,
      address: data.address?.trim() || undefined,
      contactName: data.contactName?.trim() || undefined,
      contactPhone: data.contactPhone?.trim() || undefined,
      contactEmail: data.contactEmail?.trim() || undefined,
      projects: [],
    }
    setDb(prev => [c, ...prev])
    setSelectedCustomerId(c.id)
    return null
  }

  // Inline editable input
  function EditableField({
    label, value, onSave, fieldKey, placeholder, copyable, copyTitle,
  }: {
    label: string; value?: string; onSave: (v: string) => void; fieldKey: string; placeholder?: string;
    copyable?: boolean; copyTitle?: string;
  }) {
    const [val, setVal] = useState(value || '')
    const isEditing = !!editingInfo[fieldKey]
    useEffect(() => setVal(value || ''), [value])
    const hasValue = !!(value && value.trim())
    const saveValue = () => {
      onSave(val.trim())
      setEditingInfo(s => ({ ...s, [fieldKey]: false }))
    }
    return (
      <div className='flex flex-col gap-1'>
        <Label>{label}</Label>
        <div className='flex items-center gap-2'>
          {isEditing ? (
            <>
              <Input value={val} onChange={(e) => setVal((e.target as HTMLInputElement).value)} placeholder={placeholder} />
              <Button onClick={saveValue} title='Save'>
                <Save size={16} /> Save
              </Button>
              <Button
                variant='ghost'
                onClick={() => {
                  setEditingInfo(s => ({ ...s, [fieldKey]: false }))
                  setVal(value || '')
                }}
                title='Cancel'
              >
                <X size={16} />
              </Button>
            </>
          ) : (
            <>
              <div className='min-h-[38px] flex-1 rounded-xl border border-slate-200 bg-white px-3 py-2 shadow-sm'>
                {hasValue ? <span className='text-slate-800'>{value}</span> : <span className='text-slate-400'>{placeholder || 'Not set'}</span>}
<<<<<<< HEAD
              </div>
              {copyable && hasValue ? (
                <Button
                  variant='outline'
                  onClick={() => value && navigator.clipboard.writeText(value)}
                  title={copyTitle || `Copy ${label.toLowerCase()}`}
                >
                  <Copy size={16} /> Copy
                </Button>
              ) : null}
              <Button variant='outline' onClick={() => setEditingInfo(s => ({ ...s, [fieldKey]: true }))} title='Edit'>
                <Pencil size={16} /> Edit
              </Button>
            </>
          )}
        </div>
      </div>
    )
  }
=======
>>>>>>> 689977a2

  // Collapsible project row
  function ProjectRow({ project, customer }: { project: Project; customer: Customer }) {
    const isOpen = !!openProjects[project.id]
    const [noteDraft, setNoteDraft] = useState(project.note ?? '')
    const [woForm, setWoForm] = useState({ number: '', type: 'Build' as WOType, note: '' })
    const [poForm, setPoForm] = useState({ number: '', note: '' })
    const [woError, setWoError] = useState<string | null>(null)
    const [poError, setPoError] = useState<string | null>(null)

    useEffect(() => {
      setNoteDraft(project.note ?? '')
      setWoError(null)
      setPoError(null)
    }, [project.id])

    useEffect(() => {
      setNoteDraft(prev => {
        const next = project.note ?? ''
        return prev === next ? prev : next
      })
    }, [project.note])

    return (
      <Card className='mb-3 panel'>
        <CardHeader>
          <div className='flex items-center gap-3'>
            <Button
              variant='ghost'
              onClick={() => setOpenProjects(s => ({ ...s, [project.id]: !isOpen }))}
              className='p-1'
              title={isOpen ? 'Collapse' : 'Expand'}
            >
              <ChevronDown
                size={18}
                className={`transition-transform duration-200 ${isOpen ? '' : '-rotate-90'}`}
              />
            </Button>

            <div className='flex items-center gap-3 font-semibold text-slate-800'>
              <span>Project: {project.number}</span>
              {!isOpen && project.note && (
                <span
                  className='max-w-[28ch] truncate text-xs font-medium text-slate-500 italic'
                  title={project.note}
                >
                  • {project.note}
                </span>
              )}
            </div>

            <Button variant='outline' onClick={() => navigator.clipboard.writeText(project.number)} title='Copy project number'>
              <Copy size={16} /> Copy
            </Button>
          </div>

          <div className='flex items-center gap-2'>
            <Button variant='ghost' className='text-rose-600 hover:bg-rose-50' onClick={() => deleteProject(customer.id, project.id)} title='Delete project'>
              <Trash2 size={18} />
            </Button>
          </div>
        </CardHeader>

        <AnimatePresence initial={false}>
          {isOpen && (
            <motion.div initial={{ height: 0, opacity: 0 }} animate={{ height: 'auto', opacity: 1 }} exit={{ height: 0, opacity: 0 }}>
              <CardContent className='grid gap-6 md:grid-cols-2'>
                {/* Project note */}
                <div className='md:col-span-2'>
                  <div className='rounded-2xl border border-slate-200/70 bg-white/80 p-4 shadow-sm'>
                    <div className='mb-1 text-xs font-semibold uppercase tracking-wide text-slate-500'>Project Note</div>
                    <textarea
                      className='w-full resize-y rounded-xl border border-slate-200/80 bg-white/90 p-3 text-sm text-slate-800 placeholder-slate-400 transition focus:border-sky-400 focus:outline-none focus:ring-2 focus:ring-sky-100'
                      rows={2}
                      placeholder='Add a note about this project (optional)…'
                      value={noteDraft}
                      onChange={(e) => {
                        const v = (e.target as HTMLTextAreaElement).value
                        setNoteDraft(v)
                        updateProjectNote(customer.id, project.id, v)
                      }}
                    />
                  </div>
                </div>

                {/* Work Orders */}
                <div>
                  <div className='mb-2 text-sm font-semibold text-slate-700'>Work Orders</div>
                  <div className='space-y-2'>
                    {project.wos.length === 0 && <div className='text-sm text-slate-500'>None yet</div>}
                    {project.wos.map(wo => (
                      <div key={wo.id} className='flex items-center justify-between rounded-2xl border border-slate-200/70 bg-white/90 p-4 shadow-sm'>
                        <div>
                          <div className='font-semibold text-slate-800'>
                            {wo.number}
                            <span className='ml-2 rounded-md border border-sky-200 bg-sky-50 px-1.5 py-0.5 text-xs font-medium text-sky-700'>{wo.type}</span>
                          </div>
                          {wo.note && <div className='text-xs text-slate-500'>{wo.note}</div>}
                        </div>
                        <div className='flex items-center gap-1'>
                          <Button variant='outline' onClick={() => navigator.clipboard.writeText(wo.number)} title='Copy WO'>
                            <Copy size={16} />
                          </Button>
                          <Button variant='ghost' className='text-rose-600 hover:bg-rose-50' onClick={() => deleteWO(customer.id, project.id, wo.id)} title='Delete WO'>
                            <X size={16} />
                          </Button>
                        </div>
                      </div>
                    ))}
                  </div>

                  <div className='mt-3 rounded-2xl border border-slate-200/70 bg-white/75 p-4 shadow-sm'>
                    <div className='mb-2 text-sm font-semibold text-slate-700'>Add WO</div>
                    <div className='grid gap-2 md:grid-cols-5'>
                      <div className='md:col-span-2'>
                        <Label>WO Number</Label>
                        <div className='flex'>
                          <span className='flex items-center rounded-l-2xl border border-r-0 border-slate-200/80 bg-slate-100/70 px-3 py-2 text-sm font-semibold text-slate-500'>WO</span>
                          <Input
                            className='rounded-l-none border-l-0'
                            value={woForm.number}
                            onChange={(e) => {
                              setWoForm({ ...woForm, number: (e.target as HTMLInputElement).value })
                              if (woError) setWoError(null)
                            }}
                            placeholder='000000'
                          />
                        </div>
                      </div>
                      <div>
                        <Label>Type</Label>
                        <select
                          className='w-full rounded-xl border border-slate-200/80 bg-white/90 px-3 py-2 text-slate-800 shadow-sm transition focus:border-sky-400 focus:outline-none focus:ring-2 focus:ring-sky-100'
                          value={woForm.type}
                          onChange={(e) => {
                            setWoForm({ ...woForm, type: e.target.value as WOType })
                            if (woError) setWoError(null)
                          }}
                        >
                          <option>Build</option>
                          <option>Onsite</option>
                        </select>
                      </div>
                      <div className='md:col-span-2'>
                        <Label>Optional note</Label>
                        <Input value={woForm.note} onChange={(e) => setWoForm({ ...woForm, note: (e.target as HTMLInputElement).value })} placeholder='e.g. Line 2 SAT' />
                      </div>
                    </div>
                    <div className='mt-2 space-y-2'>
                      <Button
                        onClick={() => {
                          const raw = woForm.number.trim()
                          if (!raw) {
                            setWoError('Enter a work order number.')
                            return
                          }
                          const result = addWO(customer.id, project.id, { number: raw, type: woForm.type, note: woForm.note })
                          if (result) {
                            setWoError(result)
                            return
                          }
                          setWoForm({ number: '', type: 'Build', note: '' })
                          setWoError(null)
                        }}
                      >
                        <Plus size={16} /> Add WO
                      </Button>
                      {woError && (
                        <p className='flex items-center gap-1 text-sm text-rose-600'>
                          <AlertCircle size={14} /> {woError}
                        </p>
                      )}
                    </div>
                  </div>
                </div>

                {/* Purchase Orders */}
                <div>
                  <div className='mb-2 text-sm font-semibold text-slate-700'>Purchase Orders</div>
                  <div className='space-y-2'>
                    {project.pos.length === 0 && <div className='text-sm text-slate-500'>None yet</div>}
                    {project.pos.map(po => (
                      <div key={po.id} className='flex items-center justify-between rounded-2xl border border-slate-200/70 bg-white/90 p-4 shadow-sm'>
                        <div>
                          <div className='font-semibold text-slate-800'>{po.number}</div>
                          {po.note && <div className='text-xs text-slate-500'>{po.note}</div>}
                        </div>
                        <div className='flex items-center gap-1'>
                          <Button variant='outline' onClick={() => navigator.clipboard.writeText(po.number)} title='Copy PO'>
                            <Copy size={16} />
                          </Button>
                          <Button variant='ghost' className='text-rose-600 hover:bg-rose-50' onClick={() => deletePO(customer.id, project.id, po.id)} title='Delete PO'>
                            <X size={16} />
                          </Button>
                        </div>
                      </div>
                    ))}
                  </div>

                  <div className='mt-3 rounded-2xl border border-slate-200/70 bg-white/75 p-4 shadow-sm'>
                    <div className='mb-2 text-sm font-semibold text-slate-700'>Add PO</div>
                    <div className='grid gap-2 md:grid-cols-5'>
                      <div className='md:col-span-3'>
                        <Label>PO Number</Label>
                        <Input
                          value={poForm.number}
                          onChange={(e) => {
                            setPoForm({ ...poForm, number: (e.target as HTMLInputElement).value })
                            if (poError) setPoError(null)
                          }}
                          placeholder='PO-90001'
                        />
                      </div>
                      <div className='md:col-span-2'>
                        <Label>Optional note</Label>
                        <Input value={poForm.note} onChange={(e) => setPoForm({ ...poForm, note: (e.target as HTMLInputElement).value })} placeholder='e.g. deposit' />
                      </div>
                    </div>
                    <div className='mt-2 space-y-2'>
                      <Button
                        onClick={() => {
                          const raw = poForm.number.trim()
                          if (!raw) {
                            setPoError('Enter a purchase order number.')
                            return
                          }
                          const result = addPO(customer.id, project.id, { number: raw, note: poForm.note })
                          if (result) {
                            setPoError(result)
                            return
                          }
                          setPoForm({ number: '', note: '' })
                          setPoError(null)
                        }}
                      >
                        <Plus size={16} /> Add PO
                      </Button>
                      {poError && (
                        <p className='flex items-center gap-1 text-sm text-rose-600'>
                          <AlertCircle size={14} /> {poError}
                        </p>
                      )}
                    </div>
                  </div>
                </div>
              </CardContent>
            </motion.div>
          )}
        </AnimatePresence>
      </Card>
    )
  }

  return (
    <div className='min-h-screen bg-gradient-to-br from-white/70 via-[#f3f6ff]/80 to-[#dee9ff]/80 px-4 py-8 text-slate-900 md:px-10'>
      <div className='mx-auto max-w-6xl'>
        <div className='mb-6 flex items-center justify-between'>
          <h1 className='text-2xl font-semibold tracking-tight'>CustomerProjectDB</h1>
          <div className='flex items-center gap-2'>
            <Button
              onClick={() => {
                setShowNewCustomer(true)
                setNewCustomerError(null)
              }}
              title='Create new customer'
            >
              <Plus size={16} /> New Customer
            </Button>
          </div>
        </div>

        <Card className='mb-6 panel'>
          <CardHeader>
            <div className='flex items-center gap-2'>
              <Search size={18} />
              <div className='font-medium'>Index Search</div>
            </div>
          </CardHeader>
          <CardContent>
            <div className='grid gap-3 md:grid-cols-3'>
              <div>
                <Label>Customer</Label>
                <Input
                  list='customer-list'
                  value={customerQuery}
                  onChange={(e) => setCustomerQuery((e.target as HTMLInputElement).value)}
                  placeholder='Start typing a name…'
                />
                <datalist id='customer-list'>
                  {customerOptions.map(name => (
                    <option key={name} value={name} />
                  ))}
                </datalist>
              </div>
              <div>
                <Label>Project Number</Label>
                <Input value={projectQuery} onChange={(e) => setProjectQuery((e.target as HTMLInputElement).value)} placeholder='e.g. P1403' />
              </div>
              <div>
                <Label>Work Order Number</Label>
                <Input value={woQuery} onChange={(e) => setWoQuery((e.target as HTMLInputElement).value)} placeholder='e.g. WO804322' />
              </div>
            </div>

            <div className='mt-4'>
              <div className='text-xs font-semibold uppercase tracking-wide text-slate-500'>Matches</div>
              <div className='mt-2 grid gap-2 md:grid-cols-2'>
                {!hasSearchInput ? (
                  <div className='text-sm text-slate-500'>Start typing above to find a customer, project, or work order.</div>
                ) : searchMatches.length === 0 ? (
                  <div className='text-sm text-slate-500'>No matches found.</div>
                ) : (
                  searchMatches.map(m => (
                    <button
                      key={`${m.kind}_${m.customerId}_${m.projectId ?? ''}_${m.label}`}
                      onClick={() => setSelectedCustomerId(m.customerId)}
                      className='flex items-center justify-between rounded-2xl border border-slate-200/70 bg-white/80 p-3 text-left shadow-sm transition hover:-translate-y-0.5 hover:shadow-lg'
                      title={
                        m.kind === 'customer'
                          ? 'Open customer'
                          : m.kind === 'project'
                          ? 'Open customer at project'
                          : 'Open customer at work order'
                      }
                    >
                      <div>
                        <div className='text-sm font-semibold text-slate-800'>{m.label}</div>
                        <div className='text-xs font-medium text-slate-500'>{m.kind.toUpperCase()}</div>
                      </div>
                      <ChevronRight size={18} />
                    </button>
                  ))
                )}
              </div>
            </div>
          </CardContent>
        </Card>

        {selectedCustomer ? (
          <Card className='mb-6 panel'>
            <CardHeader>
              <div className='flex items-center gap-2'>
                <div className='text-lg font-semibold'>Customer: {selectedCustomer.name}</div>
              </div>
              <div className='flex items-center gap-2'>
                <Button variant='outline' onClick={() => setSelectedCustomerId(null)}>Back to Index</Button>
                <Button
                  variant='ghost'
                  className='text-rose-600 hover:bg-rose-50'
                  onClick={() => {
                    if (!selectedCustomer) return
                    const confirmed = window.confirm('Delete this customer and all associated projects, purchase orders, and work orders?')
                    if (!confirmed) return
                    deleteCustomer(selectedCustomer.id)
                  }}
                  title='Delete customer'
                >
                  <Trash2 size={16} /> Delete Customer
                </Button>
              </div>
            </CardHeader>
            <CardContent>
              <div className='grid gap-4 md:grid-cols-2'>
                <div className='md:col-span-2 space-y-2'>
                  <EditableField
                    label='Address'
                    value={selectedCustomer.address}
                    fieldKey={`addr_${selectedCustomer.id}`}
                    placeholder='Add address'
                    copyable
                    copyTitle='Copy address'
                    onSave={(v) => upsertCustomer({ ...selectedCustomer, address: v ? v : undefined })}
                  />
                  {selectedCustomerAddressForMap ? (
                    <a
                      className='inline-flex items-center gap-1 text-sm font-medium text-sky-600 hover:text-sky-700'
                      href={`https://www.google.com/maps/search/?api=1&query=${encodeURIComponent(selectedCustomerAddressForMap)}`}
                      target='_blank'
                      rel='noreferrer'
                      title='View address on Google Maps'
                    >
                      <MapPin size={14} /> View on Google Maps
                    </a>
                  ) : null}
                </div>
                <EditableField
                  label='Contact Name'
                  value={selectedCustomer.contactName}
                  fieldKey={`cname_${selectedCustomer.id}`}
                  placeholder='Add contact'
                  copyable
                  copyTitle='Copy contact name'
                  onSave={(v) => upsertCustomer({ ...selectedCustomer, contactName: v ? v : undefined })}
                />
                <EditableField
                  label='Contact Phone'
                  value={selectedCustomer.contactPhone}
                  fieldKey={`cphone_${selectedCustomer.id}`}
                  placeholder='Add phone'
                  copyable
                  copyTitle='Copy phone number'
                  onSave={(v) => upsertCustomer({ ...selectedCustomer, contactPhone: v ? v : undefined })}
                />
                <EditableField
                  label='Contact Email'
                  value={selectedCustomer.contactEmail}
                  fieldKey={`cemail_${selectedCustomer.id}`}
                  placeholder='Add email'
                  copyable
                  copyTitle='Copy email address'
                  onSave={(v) => upsertCustomer({ ...selectedCustomer, contactEmail: v ? v : undefined })}
                />
              </div>

              <div className='mt-6 rounded-3xl border border-slate-200/70 bg-white/75 p-5 shadow-sm'>
                <div className='mb-2 text-sm font-semibold text-slate-700'>Add Project</div>
                <AddProjectForm onAdd={(num) => addProject(selectedCustomer.id, num)} />
              </div>

              <div className='mt-6'>
                <div className='mb-2 text-sm font-semibold text-slate-700'>Projects</div>
                {selectedCustomer.projects.length === 0 && <div className='text-sm text-slate-500'>No projects yet.</div>}
                {selectedCustomer.projects.map(p => (<ProjectRow key={p.id} project={p} customer={selectedCustomer} />))}
              </div>
            </CardContent>
          </Card>
        ) : null}

        <div className='h-8' />
      </div>

      {/* New Customer Modal */}
      <AnimatePresence>
        {showNewCustomer && (
          <motion.div
            className='fixed inset-0 z-20 flex items-center justify-center bg-black/60 p-4'
            initial={{ opacity: 0 }}
            animate={{ opacity: 1 }}
            exit={{ opacity: 0 }}
          >
            <Card className='w-full max-w-2xl panel'>
              <CardHeader>
                <div className='flex items-center gap-2'><Plus size={18} /> <span className='font-medium'>Create New Customer</span></div>
                <Button
                  variant='ghost'
                  onClick={() => {
                    setShowNewCustomer(false)
                    setNewCustomerError(null)
                  }}
                  title='Close'
                >
                  <X size={16} />
                </Button>
              </CardHeader>
              <CardContent>
                <div className='grid gap-3 md:grid-cols-2'>
                  <div>
                    <Label>Customer Name</Label>
                    <Input
                      value={newCust.name}
                      onChange={(e) => {
                        setNewCust({ ...newCust, name: (e.target as HTMLInputElement).value })
                        if (newCustomerError) setNewCustomerError(null)
                      }}
                      placeholder='e.g. Globex Ltd'
                    />
                  </div>
                  <div>
                    <Label>Contact Name</Label>
                    <Input value={newCust.contactName} onChange={(e) => setNewCust({ ...newCust, contactName: (e.target as HTMLInputElement).value })} placeholder='e.g. Alex Doe' />
                  </div>
                  <div>
                    <Label>Contact Phone</Label>
                    <Input value={newCust.contactPhone} onChange={(e) => setNewCust({ ...newCust, contactPhone: (e.target as HTMLInputElement).value })} placeholder='e.g. +44 20 7946 0000' />
                  </div>
                  <div>
                    <Label>Contact Email</Label>
                    <Input value={newCust.contactEmail} onChange={(e) => setNewCust({ ...newCust, contactEmail: (e.target as HTMLInputElement).value })} placeholder='e.g. alex@globex.co.uk' />
                  </div>
                  <div className='md:col-span-2'>
                    <Label>Address</Label>
                    <Input value={newCust.address} onChange={(e) => setNewCust({ ...newCust, address: (e.target as HTMLInputElement).value })} placeholder='e.g. 10 High Street, London' />
                  </div>
                </div>
                {newCustomerError && (
                  <p className='mt-2 flex items-center gap-1 text-sm text-rose-600'>
                    <AlertCircle size={14} /> {newCustomerError}
                  </p>
                )}
                <div className='mt-3 flex justify-end gap-2'>
                  <Button
                    variant='outline'
                    onClick={() => {
                      setShowNewCustomer(false)
                      setNewCustomerError(null)
                    }}
                  >
                    Cancel
                  </Button>
                  <Button
                    size='lg'
                    onClick={() => {
                      const result = createCustomer({
                        name: newCust.name,
                        address: newCust.address,
                        contactName: newCust.contactName,
                        contactPhone: newCust.contactPhone,
                        contactEmail: newCust.contactEmail,
                      })
                      if (result) {
                        setNewCustomerError(result)
                        return
                      }
                      setNewCust({ name: '', address: '', contactName: '', contactPhone: '', contactEmail: '' })
                      setShowNewCustomer(false)
                      setNewCustomerError(null)
                    }}
                  >
                    <Plus size={18} /> Create Customer
                  </Button>
                </div>
              </CardContent>
            </Card>
          </motion.div>
        )}
      </AnimatePresence>
    </div>
  )
}

function AddProjectForm({ onAdd }: { onAdd: (num: string) => string | null }) {
  const [val, setVal] = useState('')
  const [error, setError] = useState<string | null>(null)

  const handleAdd = () => {
    const trimmed = val.trim()
    if (!trimmed) {
      setError('Enter a project number.')
      return
    }
    const result = onAdd(trimmed)
    if (result) {
      setError(result)
      return
    }
    setVal('')
    setError(null)
  }

  return (
    <div className='flex flex-col gap-2'>
      <div className='flex items-end gap-2'>
        <div className='flex-1'>
          <Label>Project Number</Label>
          <div className='flex'>
            <span className='flex items-center rounded-l-2xl border border-r-0 border-slate-200/80 bg-slate-100/70 px-3 py-2 text-sm font-semibold text-slate-500'>P</span>
            <Input
              className='rounded-l-none border-l-0'
              value={val}
              onChange={(e) => {
                setVal((e.target as HTMLInputElement).value)
                if (error) setError(null)
              }}
              placeholder='e.g. 1403'
            />
          </div>
        </div>
        <Button onClick={handleAdd}>
          <Plus size={16} /> Add
        </Button>
      </div>
      {error && (
        <p className='flex items-center gap-1 text-sm text-rose-600'>
          <AlertCircle size={14} /> {error}
        </p>
      )}
    </div>
  )
}<|MERGE_RESOLUTION|>--- conflicted
+++ resolved
@@ -124,15 +124,11 @@
     })))
   }
   function updateProjectNote(customerId: string, projectId: string, note: string) {
-<<<<<<< HEAD
-    setDb(prev => prev.map(c => (c.id !== customerId ? c : {
-      ...c,
-      projects: c.projects.map(p => (p.id !== projectId ? p : { ...p, note: note.trim() ? note : undefined })),
-=======
     setDb(prev => prev.map(c => (c.id !== customerId ? c : {
       ...c,
       projects: c.projects.map(p => (p.id !== projectId ? p : { ...p, note: note.trim() ? note : undefined })),
     })))
+    return null
   }
   function addWO(customerId: string, projectId: string, data: { number: string; type: WOType; note?: string }): string | null {
     const trimmed = data.number.trim()
@@ -147,38 +143,9 @@
         ...p,
         wos: [...p.wos, { id: uid('wo'), number: finalNumber, type: data.type, note: note ? note : undefined }],
       })),
->>>>>>> 689977a2
     })))
     return null
   }
-<<<<<<< HEAD
-  function addWO(customerId: string, projectId: string, data: { number: string; type: WOType; note?: string }): string | null {
-    const trimmed = data.number.trim()
-    if (!trimmed) return 'Enter a work order number.'
-    const normalized = trimmed.toUpperCase()
-    const finalNumber = normalized.startsWith('WO') ? normalized : `WO${normalized}`
-    if (woNumberExists(finalNumber)) return 'A work order with this number already exists.'
-=======
-  function addPO(customerId: string, projectId: string, data: { number: string; note?: string }): string | null {
-    const trimmed = data.number.trim()
-    if (!trimmed) return 'Enter a purchase order number.'
-    if (poNumberExists(trimmed)) return 'A purchase order with this number already exists.'
->>>>>>> 689977a2
-    const note = data.note?.trim()
-    setDb(prev => prev.map(c => (c.id !== customerId ? c : {
-      ...c,
-      projects: c.projects.map(p => (p.id !== projectId ? p : {
-        ...p,
-<<<<<<< HEAD
-        wos: [...p.wos, { id: uid('wo'), number: finalNumber, type: data.type, note: note ? note : undefined }],
-=======
-        pos: [...p.pos, { id: uid('po'), number: trimmed, note: note ? note : undefined }],
->>>>>>> 689977a2
-      })),
-    })))
-    return null
-  }
-<<<<<<< HEAD
   function addPO(customerId: string, projectId: string, data: { number: string; note?: string }): string | null {
     const trimmed = data.number.trim()
     if (!trimmed) return 'Enter a purchase order number.'
@@ -205,20 +172,6 @@
     })))
     return null
   }
-=======
-  function addProject(customerId: string, projectNumber: string): string | null {
-    const trimmed = projectNumber.trim()
-    if (!trimmed) return 'Enter a project number.'
-    const normalized = trimmed.toUpperCase()
-    const finalNumber = normalized.startsWith('P') ? normalized : `P${normalized}`
-    if (projectNumberExists(finalNumber)) return 'A project with this number already exists.'
-    setDb(prev => prev.map(c => (c.id !== customerId ? c : {
-      ...c,
-      projects: [...c.projects, { id: uid('proj'), number: finalNumber, wos: [], pos: [] }],
-    })))
-    return null
-  }
->>>>>>> 689977a2
   function createCustomer(data: Omit<Customer, 'id' | 'projects'>): string | null {
     const trimmedName = data.name.trim()
     if (!trimmedName) return 'Customer name is required.'
@@ -277,7 +230,6 @@
             <>
               <div className='min-h-[38px] flex-1 rounded-xl border border-slate-200 bg-white px-3 py-2 shadow-sm'>
                 {hasValue ? <span className='text-slate-800'>{value}</span> : <span className='text-slate-400'>{placeholder || 'Not set'}</span>}
-<<<<<<< HEAD
               </div>
               {copyable && hasValue ? (
                 <Button
@@ -297,8 +249,6 @@
       </div>
     )
   }
-=======
->>>>>>> 689977a2
 
   // Collapsible project row
   function ProjectRow({ project, customer }: { project: Project; customer: Customer }) {
