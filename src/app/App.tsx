import { useCallback, useEffect, useMemo, useState } from 'react'
import {
  Plus,
  Trash2,
  Copy,
  Save,
  Pencil,
  X,
  Search,
  ChevronRight,
  MapPin,
  AlertCircle,
} from 'lucide-react'
import { motion, AnimatePresence } from 'framer-motion'
import type { Customer, Project, WOType } from '../types'
import {
  listCustomers,
  createCustomer as createCustomerRecord,
  updateCustomer as updateCustomerRecord,
  deleteCustomer as deleteCustomerRecord,
  createProject as createProjectRecord,
  deleteProject as deleteProjectRecord,
  createWO as createWORecord,
  deleteWO as deleteWORecord,
  createPO as createPORecord,
  deletePO as deletePORecord,
  updateProject as updateProjectRecord,
  createFdsFile as createFdsFileRecord,
  deleteFdsFile as deleteFdsFileRecord,
  createTechnicalDrawing as createTechnicalDrawingRecord,
  deleteTechnicalDrawing as deleteTechnicalDrawingRecord,
  createSignOff as createSignOffRecord,
  deleteSignOff as deleteSignOffRecord,
} from '../lib/storage'
import Button from '../components/ui/Button'
import Input from '../components/ui/Input'
import Label from '../components/ui/Label'
import { Card, CardContent, CardHeader } from '../components/ui/Card'
import ProjectPage from './ProjectPage'

function AppContent() {
  const [db, setDb] = useState<Customer[]>([])
  const [selectedCustomerId, setSelectedCustomerId] = useState<string | null>(null)
  const [selectedProjectId, setSelectedProjectId] = useState<string | null>(null)
  const [editingInfo, setEditingInfo] = useState<Record<string, boolean>>({})
  const [newCustomerError, setNewCustomerError] = useState<string | null>(null)
  const [isLoading, setIsLoading] = useState(true)
  const [loadError, setLoadError] = useState<string | null>(null)
  const [isSyncing, setIsSyncing] = useState(false)
  const [actionError, setActionError] = useState<string | null>(null)
  const storageLabel = 'Local browser storage'
  const storageTitle = 'Data is stored locally in this browser for testing.'
  const storageBadgeClass = 'border-slate-300 bg-white text-slate-700'
  const storageNotice = 'Data is stored in your browser for testing only. Clearing your cache will remove it.'

  const toErrorMessage = useCallback((error: unknown, fallback: string) => {
    if (error instanceof Error && error.message) {
      return error.message
    }
    if (typeof error === 'string' && error) {
      return error
    }
    return fallback
  }, [])

  // Search
  const [customerQuery, setCustomerQuery] = useState('')
  const [projectQuery, setProjectQuery] = useState('')
  const [woQuery, setWoQuery] = useState('')

  // Create customer (modal)
  const [newCust, setNewCust] = useState({ name: '', address: '', contactName: '', contactPhone: '', contactEmail: '' })
  const [showNewCustomer, setShowNewCustomer] = useState(false)
  const [isCreatingCustomer, setIsCreatingCustomer] = useState(false)

  const refreshCustomers = useCallback(
    async (initial = false) => {
      if (initial) {
        setIsLoading(true)
      } else {
        setIsSyncing(true)
      }

      try {
        const customers = await listCustomers()
        setDb(customers)
        setLoadError(null)
      } catch (error) {
        console.error('Failed to load customers', error)
        setLoadError(toErrorMessage(error, 'Unable to load customers from local storage.'))
      } finally {
        if (initial) {
          setIsLoading(false)
        } else {
          setIsSyncing(false)
        }
      }
    },
    [toErrorMessage],
  )

  useEffect(() => {
    void refreshCustomers(true)
  }, [refreshCustomers])


  const selectedCustomer = useMemo(() => db.find(c => c.id === selectedCustomerId) || null, [db, selectedCustomerId])
  const selectedCustomerAddressForMap = selectedCustomer?.address?.trim() || null
  const customerOptions = useMemo(() => db.map(c => c.name).sort(), [db])
  const canEdit = true


  const searchMatches = useMemo(() => {
    const matches: { kind: 'customer' | 'project' | 'wo'; label: string; customerId: string; projectId?: string }[] = []
    const cq = customerQuery.trim().toLowerCase()
    if (cq) {
      db.forEach(c => {
        if (c.name.toLowerCase().includes(cq)) matches.push({ kind: 'customer', label: `${c.name}`, customerId: c.id })
      })
    }
    const pq = projectQuery.trim().toLowerCase()
    if (pq) {
      db.forEach(c =>
        c.projects.forEach(p => {
          if (p.number.toLowerCase().includes(pq)) matches.push({ kind: 'project', label: `${p.number}  —  ${c.name}`, customerId: c.id, projectId: p.id })
        })
      )
    }
    const wq = woQuery.trim().toLowerCase()
    if (wq) {
      db.forEach(c =>
        c.projects.forEach(p =>
          p.wos.forEach(w => {
            if (w.number.toLowerCase().includes(wq)) matches.push({ kind: 'wo', label: `${w.number} (${w.type})  —  ${c.name}`, customerId: c.id, projectId: p.id })
          })
        )
      )
    }
    return matches.slice(0, 25)
  }, [db, customerQuery, projectQuery, woQuery])

  const hasSearchInput = useMemo(
    () => !!(customerQuery.trim() || projectQuery.trim() || woQuery.trim()),
    [customerQuery, projectQuery, woQuery],
  )

  const HomeView = () => {
    return (
      <>
        <Card className='mb-6 panel'>
          <CardHeader>
            <div className='flex items-center gap-2'>
              <Search size={18} />
              <div className='font-medium'>Index Search</div>
            </div>
          </CardHeader>
          <CardContent>
            <div className='grid gap-3 md:grid-cols-3'>
              <div>
                <Label>Customer</Label>
                <Input
                  list='customer-list'
                  value={customerQuery}
                  onChange={(e) => setCustomerQuery((e.target as HTMLInputElement).value)}
                  placeholder='Start typing a name…'
                />
                <datalist id='customer-list'>
                  {customerOptions.map(name => (
                    <option key={name} value={name} />
                  ))}
                </datalist>
              </div>
              <div>
                <Label>Project Number</Label>
                <Input value={projectQuery} onChange={(e) => setProjectQuery((e.target as HTMLInputElement).value)} placeholder='e.g. P1403' />
              </div>
              <div>
                <Label>Work Order Number</Label>
                <Input value={woQuery} onChange={(e) => setWoQuery((e.target as HTMLInputElement).value)} placeholder='e.g. WO804322' />
              </div>
            </div>

            <div className='mt-4'>
              <div className='text-xs font-semibold uppercase tracking-wide text-slate-500'>Matches</div>
              <div className='mt-2 grid gap-2 md:grid-cols-2'>
                {!hasSearchInput ? (
                  <div className='text-sm text-slate-500'>Start typing above to find a customer, project, or work order.</div>
                ) : searchMatches.length === 0 ? (
                  <div className='text-sm text-slate-500'>No matches found.</div>
                ) : (
                  searchMatches.map(m => (
                    <button
                      key={`${m.kind}_${m.customerId}_${m.projectId ?? ''}_${m.label}`}
                      onClick={() => {
                        setSelectedCustomerId(m.customerId)
                        setSelectedProjectId(m.projectId ?? null)
                      }}
                      className='flex items-center justify-between rounded-2xl border border-slate-200/70 bg-white/80 p-3 text-left shadow-sm transition hover:-translate-y-0.5 hover:shadow-lg'
                      title={
                        m.kind === 'customer'
                          ? 'Open customer'
                          : m.kind === 'project'
                          ? 'Open project details'
                          : 'Open work order in project'
                      }
                    >
                      <div>
                        <div className='text-sm font-semibold text-slate-800'>{m.label}</div>
                        <div className='text-xs font-medium text-slate-500'>{m.kind.toUpperCase()}</div>
                      </div>
                      <ChevronRight size={18} />
                    </button>
                  ))
                )}
              </div>
            </div>
          </CardContent>
        </Card>

        {selectedCustomer ? (
          <Card className='mb-6 panel'>
            <CardHeader>
              <div className='flex items-center gap-2'>
                <div className='text-lg font-semibold'>Customer: {selectedCustomer.name}</div>
              </div>
              <div className='flex flex-wrap items-center gap-2'>
                <Button
                  variant='outline'
                  onClick={() => {
                    setSelectedCustomerId(null)
                    setSelectedProjectId(null)
                  }}
                >
                  Back to Index
                </Button>
                <Button
                  variant='ghost'
                  className='text-rose-600 hover:bg-rose-50'
                  onClick={() => {
                    if (!selectedCustomer) return
                    const confirmed = window.confirm('Delete this customer and all associated projects, purchase orders, and work orders?')
                    if (!confirmed) return
                    void deleteCustomer(selectedCustomer.id)
                  }}
                  title={canEdit ? 'Delete customer' : 'Read-only access'}
                  disabled={!canEdit}
                >
                  <Trash2 size={16} /> Delete Customer
                </Button>
              </div>
            </CardHeader>
            <CardContent>
              <div className='grid gap-4 md:grid-cols-2'>
                <div className='md:col-span-2 space-y-2'>
                  <EditableField
                    label='Address'
                    value={selectedCustomer.address}
                    fieldKey={`addr_${selectedCustomer.id}`}
                    placeholder='Add address'
                    copyable
                    copyTitle='Copy address'
                    onSave={(v) => upsertCustomer({ ...selectedCustomer, address: v ? v : undefined })}
                  />
                  {selectedCustomerAddressForMap ? (
                    <a
                      href={`https://www.google.com/maps?q=${encodeURIComponent(selectedCustomerAddressForMap)}`}
                      target='_blank'
                      rel='noreferrer'
                      className='inline-flex items-center gap-2 text-sm font-medium text-sky-600 hover:text-sky-500'
                    >
                      <MapPin size={16} /> Open in Google Maps
                    </a>
                  ) : null}
                </div>
                <EditableField
                  label='Contact Name'
                  value={selectedCustomer.contactName}
                  fieldKey={`cname_${selectedCustomer.id}`}
                  placeholder='Add contact'
                  copyable
                  copyTitle='Copy contact name'
                  onSave={(v) => upsertCustomer({ ...selectedCustomer, contactName: v ? v : undefined })}
                />
                <EditableField
                  label='Contact Phone'
                  value={selectedCustomer.contactPhone}
                  fieldKey={`cphone_${selectedCustomer.id}`}
                  placeholder='Add phone'
                  copyable
                  copyTitle='Copy phone number'
                  onSave={(v) => upsertCustomer({ ...selectedCustomer, contactPhone: v ? v : undefined })}
                />
                <EditableField
                  label='Contact Email'
                  value={selectedCustomer.contactEmail}
                  fieldKey={`cemail_${selectedCustomer.id}`}
                  placeholder='Add email'
                  copyable
                  copyTitle='Copy email address'
                  onSave={(v) => upsertCustomer({ ...selectedCustomer, contactEmail: v ? v : undefined })}
                />
              </div>

              <div className='mt-6 rounded-3xl border border-slate-200/70 bg-white/75 p-5 shadow-sm'>
                <div className='mb-2 text-sm font-semibold text-slate-700'>Add Project</div>
                <AddProjectForm onAdd={(num) => addProject(selectedCustomer.id, num)} disabled={!canEdit} />
              </div>

              <div className='mt-6'>
                <div className='mb-2 text-sm font-semibold text-slate-700'>Projects</div>
                {selectedCustomer.projects.length === 0 && <div className='text-sm text-slate-500'>No projects yet.</div>}
                {selectedCustomer.projects.map(project => (
                  <Card key={project.id} className='mb-3 panel'>
                    <CardHeader>
                      <div className='flex flex-wrap items-center gap-2'>
                        <div className='text-lg font-semibold text-slate-800'>Project: {project.number}</div>
                        {project.note && (
                          <span className='rounded-full border border-sky-200 bg-sky-50 px-2 py-0.5 text-xs font-medium text-sky-700'>Note</span>
                        )}
                      </div>
                      <div className='flex flex-wrap items-center gap-2'>
                        <Button
                          variant='outline'
                          onClick={() => navigator.clipboard.writeText(project.number)}
                          title='Copy project number'
                        >
                          <Copy size={16} />
                        </Button>
                        <Button
                          onClick={() => {
                            setSelectedCustomerId(selectedCustomer.id)
                            setSelectedProjectId(project.id)
                          }}
                        >
                          <ChevronRight size={16} /> View project
                        </Button>
                        <Button
                          variant='ghost'
                          className='text-rose-600 hover:bg-rose-50'
                          onClick={() => {
                            const confirmed = window.confirm('Delete this project and all associated records?')
                            if (!confirmed) return
                            void deleteProject(selectedCustomer.id, project.id)
                          }}
                          title={canEdit ? 'Delete project' : 'Read-only access'}
                          disabled={!canEdit}
                        >
                          <Trash2 size={16} />
                        </Button>
                      </div>
                    </CardHeader>
                    <CardContent>
                      <div className='grid gap-3 sm:grid-cols-2 lg:grid-cols-3'>
                        {[
                          { label: 'Work Orders', value: project.wos.length },
                          { label: 'Purchase Orders', value: project.pos.length },
                          { label: 'FDS Files', value: project.fdsFiles.length },
                          { label: 'Technical Drawings', value: project.technicalDrawings.length },
                          { label: 'Sign Offs', value: project.signOffs.length },
                        ].map(item => (
                          <div key={item.label} className='rounded-xl border border-slate-200 bg-white/80 p-3'>
                            <div className='text-xs font-semibold uppercase tracking-wide text-slate-500'>{item.label}</div>
                            <div className='text-lg font-semibold text-slate-800'>{item.value}</div>
                          </div>
                        ))}
                      </div>
                      {project.note && (
                        <div className='mt-3 rounded-xl border border-slate-200 bg-white/80 p-3 text-sm text-slate-700'>
                          <span className='font-semibold text-slate-900'>Note:</span> {project.note}
                        </div>
                      )}
                    </CardContent>
                  </Card>
                ))}
              </div>
            </CardContent>
          </Card>
        ) : null}

        <div className='h-8' />
      </>
    )
  }

  const selectedProjectData = useMemo(() => {
    if (!selectedProjectId) return null
    for (const customer of db) {
      const project = customer.projects.find(p => p.id === selectedProjectId)
      if (project) {
        return { customer, project }
      }
    }
    return null
  }, [db, selectedProjectId])

  // Helpers
  const uid = (p: string) => `${p}_${Math.random().toString(36).slice(2,9)}${Date.now().toString(36).slice(-4)}`
  const customerNameExists = (name: string, excludeId?: string) =>
    db.some(c => c.id !== excludeId && c.name.trim().toLowerCase() === name.trim().toLowerCase())
  const projectNumberExists = (number: string, excludeProjectId?: string) => {
    const norm = number.trim().toLowerCase()
    return db.some(c => c.projects.some(p => p.id !== excludeProjectId && p.number.trim().toLowerCase() === norm))
  }
  const woNumberExists = (number: string, excludeWoId?: string) => {
    const norm = number.trim().toLowerCase()
    return db.some(c => c.projects.some(p => p.wos.some(w => w.id !== excludeWoId && w.number.trim().toLowerCase() === norm)))
  }
  const poNumberExists = (number: string, excludePoId?: string) => {
    const norm = number.trim().toLowerCase()
    return db.some(c => c.projects.some(p => p.pos.some(po => po.id !== excludePoId && po.number.trim().toLowerCase() === norm)))
  }

  // Mutators
  async function upsertCustomer(updated: Customer) {
    try {
      const saved = await updateCustomerRecord(updated.id, {
        name: updated.name,
        address: updated.address ?? null,
        contactName: updated.contactName ?? null,
        contactPhone: updated.contactPhone ?? null,
        contactEmail: updated.contactEmail ?? null,
      })
      setDb(prev =>
        prev.map(c =>
          c.id === saved.id
            ? {
                ...c,
                name: saved.name,
                address: saved.address,
                contactName: saved.contactName,
                contactPhone: saved.contactPhone,
                contactEmail: saved.contactEmail,
              }
            : c,
        ),
      )
      setActionError(null)
    } catch (error) {
      console.error('Failed to update customer', error)
      const message = toErrorMessage(error, 'Failed to update customer.')
      setActionError(message)
      throw new Error(message)
    }
  }

  async function deleteCustomer(customerId: string) {
    if (!canEdit) {
      setActionError('Not authorized to delete customers.')
      return
    }
    const shouldClearProject = selectedProjectId
      ? db.some(c => c.id === customerId && c.projects.some(p => p.id === selectedProjectId))
      : false
    try {
      await deleteCustomerRecord(customerId)
      setDb(prev => prev.filter(c => c.id !== customerId))
      setEditingInfo(prev => {
        const next = { ...prev }
        Object.keys(next).forEach(key => {
          if (key.endsWith(customerId)) delete next[key]
        })
        return next
      })
      if (shouldClearProject) setSelectedProjectId(null)
      if (selectedCustomerId === customerId) setSelectedCustomerId(null)
      setActionError(null)
    } catch (error) {
      console.error('Failed to delete customer', error)
      const message = toErrorMessage(error, 'Failed to delete customer.')
      setActionError(message)
    }
  }

  async function deleteProject(customerId: string, projectId: string) {
    if (!canEdit) {
      setActionError('Not authorized to delete projects.')
      return
    }
    try {
      await deleteProjectRecord(projectId)
      setDb(prev =>
        prev.map(c =>
          c.id !== customerId ? c : { ...c, projects: c.projects.filter(p => p.id !== projectId) },
        ),
      )
      setSelectedProjectId(prev => (prev === projectId ? null : prev))
      setActionError(null)
    } catch (error) {
      console.error('Failed to delete project', error)
      const message = toErrorMessage(error, 'Failed to delete project.')
      setActionError(message)
    }
  }

  async function deleteWO(customerId: string, projectId: string, woId: string) {
    if (!canEdit) {
      setActionError('Not authorized to delete work orders.')
      return
    }
    try {
      await deleteWORecord(woId)
      setDb(prev =>
        prev.map(c =>
          c.id !== customerId
            ? c
            : {
                ...c,
                projects: c.projects.map(p =>
                  p.id !== projectId ? p : { ...p, wos: p.wos.filter(w => w.id !== woId) },
                ),
              },
        ),
      )
      setActionError(null)
    } catch (error) {
      console.error('Failed to delete work order', error)
      const message = toErrorMessage(error, 'Failed to delete work order.')
      setActionError(message)
    }
  }

  async function deletePO(customerId: string, projectId: string, poId: string) {
    if (!canEdit) {
      setActionError('Not authorized to delete purchase orders.')
      return
    }
    try {
      await deletePORecord(poId)
      setDb(prev =>
        prev.map(c =>
          c.id !== customerId
            ? c
            : {
                ...c,
                projects: c.projects.map(p =>
                  p.id !== projectId ? p : { ...p, pos: p.pos.filter(po => po.id !== poId) },
                ),
              },
        ),
      )
      setActionError(null)
    } catch (error) {
      console.error('Failed to delete purchase order', error)
      const message = toErrorMessage(error, 'Failed to delete purchase order.')
      setActionError(message)
    }
  }

  async function deleteFdsFile(customerId: string, projectId: string, fileId: string) {
    if (!canEdit) {
      setActionError('Not authorized to delete FDS files.')
      return
    }
    try {
      await deleteFdsFileRecord(fileId)
      setDb(prev =>
        prev.map(c =>
          c.id !== customerId
            ? c
            : {
                ...c,
                projects: c.projects.map(p =>
                  p.id !== projectId
                    ? p
                    : { ...p, fdsFiles: p.fdsFiles.filter(file => file.id !== fileId) },
                ),
              },
        ),
      )
      setActionError(null)
    } catch (error) {
      console.error('Failed to delete FDS file', error)
      const message = toErrorMessage(error, 'Failed to delete FDS file.')
      setActionError(message)
    }
  }

  async function deleteTechnicalDrawing(customerId: string, projectId: string, fileId: string) {
    if (!canEdit) {
      setActionError('Not authorized to delete technical drawings.')
      return
    }
    try {
      await deleteTechnicalDrawingRecord(fileId)
      setDb(prev =>
        prev.map(c =>
          c.id !== customerId
            ? c
            : {
                ...c,
                projects: c.projects.map(p =>
                  p.id !== projectId
                    ? p
                    : { ...p, technicalDrawings: p.technicalDrawings.filter(file => file.id !== fileId) },
                ),
              },
        ),
      )
      setActionError(null)
    } catch (error) {
      console.error('Failed to delete technical drawing', error)
      const message = toErrorMessage(error, 'Failed to delete technical drawing.')
      setActionError(message)
    }
  }

  async function deleteSignOff(customerId: string, projectId: string, signOffId: string) {
    if (!canEdit) {
      setActionError('Not authorized to delete sign-offs.')
      return
    }
    try {
      await deleteSignOffRecord(signOffId)
      setDb(prev =>
        prev.map(c =>
          c.id !== customerId
            ? c
            : {
                ...c,
                projects: c.projects.map(p =>
                  p.id !== projectId
                    ? p
                    : { ...p, signOffs: p.signOffs.filter(item => item.id !== signOffId) },
                ),
              },
        ),
      )
      setActionError(null)
    } catch (error) {
      console.error('Failed to delete sign-off', error)
      const message = toErrorMessage(error, 'Failed to delete sign-off.')
      setActionError(message)
    }
  }

  function updateProjectNote(customerId: string, projectId: string, note: string) {
    if (!canEdit) {
      setActionError('Not authorized to update project notes.')
      return
    }
    const trimmed = note.trim()
    setDb(prev =>
      prev.map(c =>
        c.id !== customerId
          ? c
          : {
              ...c,
              projects: c.projects.map(p =>
                p.id !== projectId ? p : { ...p, note: trimmed ? note : undefined },
              ),
            },
      ),
    )
    void (async () => {
      try {
        await updateProjectRecord(projectId, { note: trimmed ? note : null })
        setActionError(null)
      } catch (error) {
        console.error('Failed to update project note', error)
        const message = toErrorMessage(error, 'Failed to update project note.')
        setActionError(message)
      }
    })()
  }

  async function addWO(
    customerId: string,
    projectId: string,
    data: { number: string; type: WOType; note?: string },
  ): Promise<string | null> {
    if (!canEdit) {
      const message = 'Not authorized to create work orders.'
      setActionError(message)
      return message
    }
    const trimmed = data.number.trim()
    if (!trimmed) return 'Enter a work order number.'
    const normalized = trimmed.toUpperCase()
    const finalNumber = normalized.startsWith('WO') ? normalized : `WO${normalized}`
    if (woNumberExists(finalNumber)) return 'A work order with this number already exists.'
    const note = data.note?.trim()
    try {
      const newWO = await createWORecord(projectId, { number: finalNumber, type: data.type, note })
      setDb(prev =>
        prev.map(c =>
          c.id !== customerId
            ? c
            : {
                ...c,
                projects: c.projects.map(p =>
                  p.id !== projectId ? p : { ...p, wos: [...p.wos, newWO] },
                ),
              },
        ),
      )
      setActionError(null)
      return null
    } catch (error) {
      console.error('Failed to create work order', error)
      const message = toErrorMessage(error, 'Failed to create work order.')
      setActionError(message)
      return message
    }
  }

  async function addPO(
    customerId: string,
    projectId: string,
    data: { number: string; note?: string },
  ): Promise<string | null> {
    if (!canEdit) {
      const message = 'Not authorized to create purchase orders.'
      setActionError(message)
      return message
    }
    const trimmed = data.number.trim()
    if (!trimmed) return 'Enter a purchase order number.'
    if (poNumberExists(trimmed)) return 'A purchase order with this number already exists.'
    const note = data.note?.trim()
    try {
      const newPO = await createPORecord(projectId, { number: trimmed, note })
      setDb(prev =>
        prev.map(c =>
          c.id !== customerId
            ? c
            : {
                ...c,
                projects: c.projects.map(p =>
                  p.id !== projectId ? p : { ...p, pos: [...p.pos, newPO] },
                ),
              },
        ),
      )
      setActionError(null)
      return null
    } catch (error) {
      console.error('Failed to create purchase order', error)
      const message = toErrorMessage(error, 'Failed to create purchase order.')
      setActionError(message)
      return message
    }
  }

  async function addFdsFile(
    customerId: string,
    projectId: string,
    data: { name: string; url?: string; note?: string },
  ): Promise<string | null> {
    if (!canEdit) {
      const message = 'Not authorized to add FDS files.'
      setActionError(message)
      return message
    }
    const trimmedName = data.name.trim()
    if (!trimmedName) return 'Enter a file name.'
    const url = data.url?.trim()
    const note = data.note?.trim()
    try {
      const file = await createFdsFileRecord(projectId, {
        name: trimmedName,
        url: url || undefined,
        note: note || undefined,
      })
      setDb(prev =>
        prev.map(c =>
          c.id !== customerId
            ? c
            : {
                ...c,
                projects: c.projects.map(p =>
                  p.id !== projectId ? p : { ...p, fdsFiles: [...p.fdsFiles, file] },
                ),
              },
        ),
      )
      setActionError(null)
      return null
    } catch (error) {
      console.error('Failed to add FDS file', error)
      const message = toErrorMessage(error, 'Failed to add FDS file.')
      setActionError(message)
      return message
    }
  }

  async function addTechnicalDrawing(
    customerId: string,
    projectId: string,
    data: { name: string; url?: string; note?: string },
  ): Promise<string | null> {
    if (!canEdit) {
      const message = 'Not authorized to add technical drawings.'
      setActionError(message)
      return message
    }
<<<<<<< HEAD
    const trimmed = data.number.trim()
    if (!trimmed) return 'Enter a work order number.'
    const normalized = trimmed.toUpperCase()
    const finalNumber = normalized.startsWith('WO') ? normalized : `WO${normalized}`
    if (woNumberExists(finalNumber)) return 'A work order with this number already exists.'
    const note = data.note?.trim()
    try {
      const newWO = await createWORecord(projectId, { number: finalNumber, type: data.type, note })
      setDb(prev =>
        prev.map(c =>
          c.id !== customerId
            ? c
            : {
                ...c,
                projects: c.projects.map(p =>
                  p.id !== projectId ? p : { ...p, wos: [...p.wos, newWO] },
                ),
              },
        ),
      )
      setActionError(null)
      return null
    } catch (error) {
      console.error('Failed to create work order', error)
      const message = toErrorMessage(error, 'Failed to create work order.')
      setActionError(message)
      return message
    }
  }

  async function addPO(
    customerId: string,
    projectId: string,
    data: { number: string; note?: string },
  ): Promise<string | null> {
    if (!canEdit) {
      const message = 'Not authorized to create purchase orders.'
      setActionError(message)
      return message
    }
    const trimmed = data.number.trim()
    if (!trimmed) return 'Enter a purchase order number.'
    if (poNumberExists(trimmed)) return 'A purchase order with this number already exists.'
    const note = data.note?.trim()
    try {
      const newPO = await createPORecord(projectId, { number: trimmed, note })
      setDb(prev =>
        prev.map(c =>
          c.id !== customerId
            ? c
            : {
                ...c,
                projects: c.projects.map(p =>
                  p.id !== projectId ? p : { ...p, pos: [...p.pos, newPO] },
                ),
              },
        ),
      )
      setActionError(null)
      return null
    } catch (error) {
      console.error('Failed to create purchase order', error)
      const message = toErrorMessage(error, 'Failed to create purchase order.')
      setActionError(message)
      return message
    }
  }

  async function addFdsFile(
    customerId: string,
    projectId: string,
    data: { name: string; url?: string; note?: string },
  ): Promise<string | null> {
    if (!canEdit) {
      const message = 'Not authorized to add FDS files.'
      setActionError(message)
      return message
    }
    const trimmedName = data.name.trim()
    if (!trimmedName) return 'Enter a file name.'
    const url = data.url?.trim()
    const note = data.note?.trim()
    try {
      const file = await createFdsFileRecord(projectId, {
        name: trimmedName,
        url: url || undefined,
        note: note || undefined,
      })
      setDb(prev =>
        prev.map(c =>
          c.id !== customerId
            ? c
            : {
                ...c,
                projects: c.projects.map(p =>
                  p.id !== projectId ? p : { ...p, fdsFiles: [...p.fdsFiles, file] },
                ),
              },
        ),
      )
      setActionError(null)
      return null
    } catch (error) {
      console.error('Failed to add FDS file', error)
      const message = toErrorMessage(error, 'Failed to add FDS file.')
      setActionError(message)
      return message
    }
  }

  async function addTechnicalDrawing(
    customerId: string,
    projectId: string,
    data: { name: string; url?: string; note?: string },
  ): Promise<string | null> {
    if (!canEdit) {
      const message = 'Not authorized to add technical drawings.'
      setActionError(message)
      return message
    }
=======
>>>>>>> 9e7a9363
    const trimmedName = data.name.trim()
    if (!trimmedName) return 'Enter a file name.'
    const url = data.url?.trim()
    const note = data.note?.trim()
    try {
      const file = await createTechnicalDrawingRecord(projectId, {
        name: trimmedName,
        url: url || undefined,
        note: note || undefined,
      })
      setDb(prev =>
        prev.map(c =>
          c.id !== customerId
            ? c
            : {
                ...c,
                projects: c.projects.map(p =>
                  p.id !== projectId
                    ? p
                    : { ...p, technicalDrawings: [...p.technicalDrawings, file] },
                ),
              },
        ),
      )
      setActionError(null)
      return null
    } catch (error) {
      console.error('Failed to add technical drawing', error)
      const message = toErrorMessage(error, 'Failed to add technical drawing.')
      setActionError(message)
      return message
    }
  }

  async function addSignOff(
    customerId: string,
    projectId: string,
    data: { title: string; signedBy?: string; date?: string; note?: string },
  ): Promise<string | null> {
    if (!canEdit) {
      const message = 'Not authorized to add sign-offs.'
      setActionError(message)
      return message
    }
    const trimmedTitle = data.title.trim()
    if (!trimmedTitle) return 'Enter a sign-off title.'
    const signedBy = data.signedBy?.trim()
    const date = data.date?.trim()
    const note = data.note?.trim()
    try {
      const signOff = await createSignOffRecord(projectId, {
        title: trimmedTitle,
        signedBy: signedBy || undefined,
        date: date || undefined,
        note: note || undefined,
      })
      setDb(prev =>
        prev.map(c =>
          c.id !== customerId
            ? c
            : {
                ...c,
                projects: c.projects.map(p =>
                  p.id !== projectId ? p : { ...p, signOffs: [...p.signOffs, signOff] },
                ),
              },
        ),
      )
      setActionError(null)
      return null
    } catch (error) {
      console.error('Failed to add sign-off', error)
      const message = toErrorMessage(error, 'Failed to add sign-off.')
      setActionError(message)
      return message
    }
  }

  async function addProject(customerId: string, projectNumber: string): Promise<string | null> {
    if (!canEdit) {
      const message = 'Not authorized to create projects.'
      setActionError(message)
      return message
    }
    const trimmed = projectNumber.trim()
    if (!trimmed) return 'Enter a project number.'
    const normalized = trimmed.toUpperCase()
    const finalNumber = normalized.startsWith('P') ? normalized : `P${normalized}`
    if (projectNumberExists(finalNumber)) return 'A project with this number already exists.'
    try {
      const project = await createProjectRecord(customerId, finalNumber)
      setDb(prev =>
        prev.map(c =>
          c.id !== customerId ? c : { ...c, projects: [...c.projects, project] },
        ),
      )
      setActionError(null)
      return null
    } catch (error) {
      console.error('Failed to create project', error)
      const message = toErrorMessage(error, 'Failed to create project.')
      setActionError(message)
      return message
    }
  }

  async function createCustomer(data: Omit<Customer, 'id' | 'projects'>): Promise<string | null> {
    if (!canEdit) {
      const message = 'Not authorized to create customers.'
      setActionError(message)
      return message
    }
    const trimmedName = data.name.trim()
    if (!trimmedName) return 'Customer name is required.'
    if (customerNameExists(trimmedName)) return 'A customer with this name already exists.'
    const payload = {
      name: trimmedName,
      address: data.address?.trim() || undefined,
      contactName: data.contactName?.trim() || undefined,
      contactPhone: data.contactPhone?.trim() || undefined,
      contactEmail: data.contactEmail?.trim() || undefined,
    }
    try {
      const customer = await createCustomerRecord(payload)
      setDb(prev => [customer, ...prev])
      setSelectedCustomerId(customer.id)
      setActionError(null)
      return null
    } catch (error) {
      console.error('Failed to create customer', error)
      const message = toErrorMessage(error, 'Failed to create customer.')
      setActionError(message)
      return message
    }
  }

  // Inline editable input
  function EditableField({
    label, value, onSave, fieldKey, placeholder, copyable, copyTitle,
  }: {
    label: string
    value?: string
    onSave: (v: string) => Promise<void> | void
    fieldKey: string
    placeholder?: string
    copyable?: boolean
    copyTitle?: string
  }) {
    const [val, setVal] = useState(value || '')
    const isEditing = !!editingInfo[fieldKey]
    const [isSaving, setIsSaving] = useState(false)
    const [fieldError, setFieldError] = useState<string | null>(null)

    useEffect(() => setVal(value || ''), [value])
    useEffect(() => {
      if (!canEdit && isEditing) {
        setEditingInfo(s => ({ ...s, [fieldKey]: false }))
        setFieldError(null)
        setVal(value || '')
      }
    }, [canEdit, isEditing, fieldKey, value])
    const hasValue = !!(value && value.trim())

    const saveValue = async () => {
      const trimmed = val.trim()
      setIsSaving(true)
      setFieldError(null)
      try {
        await onSave(trimmed)
        setEditingInfo(s => ({ ...s, [fieldKey]: false }))
      } catch (error) {
        const message = error instanceof Error ? error.message : 'Failed to save field.'
        setFieldError(message)
      } finally {
        setIsSaving(false)
      }
    }
    return (
      <div className='flex flex-col gap-1'>
        <Label>{label}</Label>
        <div className='flex items-center gap-2'>
          {isEditing ? (
            <>
              <Input
                value={val}
                onChange={(e) => {
                  setVal((e.target as HTMLInputElement).value)
                  if (fieldError) setFieldError(null)
                }}
                placeholder={placeholder}
                disabled={!canEdit}
              />
              <Button onClick={saveValue} title='Save' disabled={isSaving}>
                <Save size={16} /> Save
              </Button>
              <Button
                variant='ghost'
                onClick={() => {
                  setEditingInfo(s => ({ ...s, [fieldKey]: false }))
                  setVal(value || '')
                  setFieldError(null)
                }}
                title='Cancel'
              >
                <X size={16} />
              </Button>
            </>
          ) : (
            <>
              <div className='min-h-[38px] flex-1 rounded-xl border border-slate-200 bg-white px-3 py-2 shadow-sm'>
                {hasValue ? <span className='text-slate-800'>{value}</span> : <span className='text-slate-400'>{placeholder || 'Not set'}</span>}
              </div>
              {copyable && hasValue ? (
                <Button
                  variant='outline'
                  onClick={() => value && navigator.clipboard.writeText(value)}
                  title={copyTitle || `Copy ${label.toLowerCase()}`}
                >
                  <Copy size={16} /> Copy
                </Button>
              ) : null}
              <Button
                variant='outline'
                onClick={() => setEditingInfo(s => ({ ...s, [fieldKey]: true }))}
                title={canEdit ? 'Edit' : 'Read-only access'}
                disabled={!canEdit}
              >
                <Pencil size={16} /> Edit
              </Button>
            </>
          )}
        </div>
        {fieldError && (
          <p className='flex items-center gap-1 text-xs text-rose-600'>
            <AlertCircle size={14} /> {fieldError}
          </p>
        )}
      </div>
    )
  }

  if (isLoading) {
    return (
      <div className='min-h-screen bg-gradient-to-br from-white/70 via-[#f3f6ff]/80 to-[#dee9ff]/80 px-4 py-8 text-slate-900 md:px-10'>
        <div className='mx-auto flex min-h-[60vh] max-w-6xl flex-col items-center justify-center gap-4 text-center text-slate-600'>
          <span className='h-10 w-10 animate-spin rounded-full border-4 border-slate-200 border-t-sky-500' aria-hidden />
          <p className='text-sm font-medium text-slate-500'>Loading customers…</p>
        </div>
      </div>
    )
  }

  return (
    <div className='min-h-screen bg-gradient-to-br from-white/70 via-[#f3f6ff]/80 to-[#dee9ff]/80 px-4 py-8 text-slate-900 md:px-10'>
      <div className='mx-auto max-w-6xl'>
        {loadError && (
          <div className='mb-6 flex items-center justify-between gap-3 rounded-2xl border border-rose-200 bg-rose-50 px-4 py-3 text-sm text-rose-700'>
            <span>{loadError}</span>
            <Button variant='outline' onClick={() => void refreshCustomers()} disabled={isSyncing}>
              Retry
            </Button>
          </div>
        )}
        <div className='mb-6 flex flex-wrap items-center justify-between gap-3'>
          <h1 className='text-2xl font-semibold tracking-tight'>CustomerProjectDB</h1>
          <div className='flex flex-wrap items-center justify-end gap-3'>
            <span
              className={`rounded-full border px-3 py-1 text-xs font-medium ${storageBadgeClass}`}
              title={storageTitle}
            >
              Storage: {storageLabel}
            </span>
            {isSyncing && (
              <span className='flex items-center gap-2 text-xs font-medium text-slate-500'>
                <span className='h-2.5 w-2.5 animate-spin rounded-full border-2 border-slate-300 border-t-sky-500' aria-hidden />
                Syncing…
              </span>
            )}
            <Button
              onClick={() => {
                setShowNewCustomer(true)
                setNewCustomerError(null)
              }}
              title='Create new customer'
              disabled={!canEdit}
            >
              <Plus size={16} /> New Customer
            </Button>
          </div>
        </div>

        {storageNotice && (
          <div className='mb-6 rounded-2xl border border-slate-200 bg-white/80 px-4 py-3 text-sm text-slate-700'>
            {storageNotice}
          </div>
        )}

        {actionError && (
          <div className='mb-4 rounded-2xl border border-rose-200 bg-rose-50 px-4 py-3 text-sm text-rose-700'>
            {actionError}
          </div>
        )}

        {selectedProjectId ? (
          selectedProjectData ? (
            <ProjectPage
              customer={selectedProjectData.customer}
              project={selectedProjectData.project}
              canEdit={canEdit}
              onUpdateProjectNote={(note) =>
                updateProjectNote(selectedProjectData.customer.id, selectedProjectData.project.id, note)
              }
              onAddWO={(data) => addWO(selectedProjectData.customer.id, selectedProjectData.project.id, data)}
              onDeleteWO={(woId) => deleteWO(selectedProjectData.customer.id, selectedProjectData.project.id, woId)}
              onAddPO={(data) => addPO(selectedProjectData.customer.id, selectedProjectData.project.id, data)}
              onDeletePO={(poId) => deletePO(selectedProjectData.customer.id, selectedProjectData.project.id, poId)}
              onAddFdsFile={(data) => addFdsFile(selectedProjectData.customer.id, selectedProjectData.project.id, data)}
              onDeleteFdsFile={(fileId) => deleteFdsFile(selectedProjectData.customer.id, selectedProjectData.project.id, fileId)}
              onAddTechnicalDrawing={(data) =>
                addTechnicalDrawing(selectedProjectData.customer.id, selectedProjectData.project.id, data)
              }
              onDeleteTechnicalDrawing={(fileId) =>
                deleteTechnicalDrawing(selectedProjectData.customer.id, selectedProjectData.project.id, fileId)
              }
              onAddSignOff={(data) => addSignOff(selectedProjectData.customer.id, selectedProjectData.project.id, data)}
              onDeleteSignOff={(signOffId) =>
                deleteSignOff(selectedProjectData.customer.id, selectedProjectData.project.id, signOffId)
              }
              onDeleteProject={() => deleteProject(selectedProjectData.customer.id, selectedProjectData.project.id)}
              onNavigateBack={() => setSelectedProjectId(null)}
            />
          ) : (
            <Card className='panel'>
              <CardHeader>
                <div className='text-lg font-semibold'>Project not found</div>
              </CardHeader>
              <CardContent>
                <p className='text-sm text-slate-600'>We couldn't find that project. It may have been deleted.</p>
                <div className='mt-4'>
                  <Button onClick={() => setSelectedProjectId(null)}>Back to index</Button>
                </div>
              </CardContent>
            </Card>
          )
        ) : (
          <HomeView />
        )}
      </div>

      {/* New Customer Modal */}
      <AnimatePresence>
        {showNewCustomer && (
          <motion.div
            className='fixed inset-0 z-20 flex items-center justify-center bg-black/60 p-4'
            initial={{ opacity: 0 }}
            animate={{ opacity: 1 }}
            exit={{ opacity: 0 }}
          >
            <Card className='w-full max-w-2xl panel'>
              <CardHeader>
                <div className='flex items-center gap-2'><Plus size={18} /> <span className='font-medium'>Create New Customer</span></div>
                <Button
                  variant='ghost'
                  onClick={() => {
                    setShowNewCustomer(false)
                    setNewCustomerError(null)
                    setIsCreatingCustomer(false)
                  }}
                  title='Close'
                >
                  <X size={16} />
                </Button>
              </CardHeader>
              <CardContent>
                <div className='grid gap-3 md:grid-cols-2'>
                  <div>
                    <Label>Customer Name</Label>
                    <Input
                      value={newCust.name}
                      onChange={(e) => {
                        setNewCust({ ...newCust, name: (e.target as HTMLInputElement).value })
                        if (newCustomerError) setNewCustomerError(null)
                      }}
                      placeholder='e.g. Globex Ltd'
                      disabled={!canEdit}
                    />
                  </div>
                  <div>
                    <Label>Contact Name</Label>
                    <Input
                      value={newCust.contactName}
                      onChange={(e) => setNewCust({ ...newCust, contactName: (e.target as HTMLInputElement).value })}
                      placeholder='e.g. Alex Doe'
                      disabled={!canEdit}
                    />
                  </div>
                  <div>
                    <Label>Contact Phone</Label>
                    <Input
                      value={newCust.contactPhone}
                      onChange={(e) => setNewCust({ ...newCust, contactPhone: (e.target as HTMLInputElement).value })}
                      placeholder='e.g. +44 20 7946 0000'
                      disabled={!canEdit}
                    />
                  </div>
                  <div>
                    <Label>Contact Email</Label>
                    <Input
                      value={newCust.contactEmail}
                      onChange={(e) => setNewCust({ ...newCust, contactEmail: (e.target as HTMLInputElement).value })}
                      placeholder='e.g. alex@globex.co.uk'
                      disabled={!canEdit}
                    />
                  </div>
                  <div className='md:col-span-2'>
                    <Label>Address</Label>
                    <Input
                      value={newCust.address}
                      onChange={(e) => setNewCust({ ...newCust, address: (e.target as HTMLInputElement).value })}
                      placeholder='e.g. 10 High Street, London'
                      disabled={!canEdit}
                    />
                  </div>
                </div>
                {newCustomerError && (
                  <p className='mt-2 flex items-center gap-1 text-sm text-rose-600'>
                    <AlertCircle size={14} /> {newCustomerError}
                  </p>
                )}
                <div className='mt-3 flex justify-end gap-2'>
                  <Button
                    variant='outline'
                    onClick={() => {
                      setShowNewCustomer(false)
                      setNewCustomerError(null)
                      setIsCreatingCustomer(false)
                    }}
                  >
                    Cancel
                  </Button>
                  <Button
                    size='lg'
                    disabled={isCreatingCustomer || !canEdit}
                    onClick={async () => {
                      setIsCreatingCustomer(true)
                      try {
                        const result = await createCustomer({
                          name: newCust.name,
                          address: newCust.address,
                          contactName: newCust.contactName,
                          contactPhone: newCust.contactPhone,
                          contactEmail: newCust.contactEmail,
                        })
                        if (result) {
                          setNewCustomerError(result)
                          return
                        }
                        setNewCust({ name: '', address: '', contactName: '', contactPhone: '', contactEmail: '' })
                        setShowNewCustomer(false)
                        setNewCustomerError(null)
                      } finally {
                        setIsCreatingCustomer(false)
                      }
                    }}
                    title={canEdit ? 'Create customer' : 'Read-only access'}
                  >
                    <Plus size={18} /> Create Customer
                  </Button>
                </div>
              </CardContent>
            </Card>
          </motion.div>
        )}
      </AnimatePresence>
    </div>
  )
}

function AddProjectForm({ onAdd, disabled = false }: { onAdd: (num: string) => Promise<string | null>; disabled?: boolean }) {
  const [val, setVal] = useState('')
  const [error, setError] = useState<string | null>(null)
  const [isSaving, setIsSaving] = useState(false)
  const isDisabled = disabled

  const handleAdd = async () => {
    if (isDisabled) {
      setError('You have read-only access.')
      return
    }
    const trimmed = val.trim()
    if (!trimmed) {
      setError('Enter a project number.')
      return
    }
    setIsSaving(true)
    try {
      const result = await onAdd(trimmed)
      if (result) {
        setError(result)
        return
      }
      setVal('')
      setError(null)
    } finally {
      setIsSaving(false)
    }
  }

  return (
    <div className='flex flex-col gap-2'>
      <div className='flex items-end gap-2'>
        <div className='flex-1'>
          <Label>Project Number</Label>
          <div className='flex'>
            <span className='flex items-center rounded-l-2xl border border-r-0 border-slate-200/80 bg-slate-100/70 px-3 py-2 text-sm font-semibold text-slate-500'>P</span>
            <Input
              className='rounded-l-none border-l-0'
              value={val}
              onChange={(e) => {
                setVal((e.target as HTMLInputElement).value)
                if (error) setError(null)
              }}
              placeholder='e.g. 1403'
              disabled={isDisabled}
            />
          </div>
        </div>
        <Button onClick={handleAdd} disabled={isSaving || isDisabled} title={isDisabled ? 'Read-only access' : 'Add project'}>
          <Plus size={16} /> Add
        </Button>
      </div>
      {error && (
        <p className='flex items-center gap-1 text-sm text-rose-600'>
          <AlertCircle size={14} /> {error}
        </p>
      )}
    </div>
  )
}

export default function App() {
  return <AppContent />
}<|MERGE_RESOLUTION|>--- conflicted
+++ resolved
@@ -793,7 +793,6 @@
       setActionError(message)
       return message
     }
-<<<<<<< HEAD
     const trimmed = data.number.trim()
     if (!trimmed) return 'Enter a work order number.'
     const normalized = trimmed.toUpperCase()
@@ -914,8 +913,6 @@
       setActionError(message)
       return message
     }
-=======
->>>>>>> 9e7a9363
     const trimmedName = data.name.trim()
     if (!trimmedName) return 'Enter a file name.'
     const url = data.url?.trim()
