--- conflicted
+++ resolved
@@ -39,19 +39,12 @@
 import { Card, CardContent, CardHeader } from '../components/ui/Card'
 import ProjectPage from './ProjectPage'
 
-<<<<<<< HEAD
 type HistoryUpdateMode = 'push' | 'replace'
 
 function AppContent() {
   const [db, setDb] = useState<Customer[]>([])
   const [selectedCustomerId, setSelectedCustomerId] = useState<string | null>(null)
   const [selectedProjectId, setSelectedProjectId] = useState<string | null>(() => getProjectIdFromLocation())
-=======
-function AppContent() {
-  const [db, setDb] = useState<Customer[]>([])
-  const [selectedCustomerId, setSelectedCustomerId] = useState<string | null>(null)
-  const [selectedProjectId, setSelectedProjectId] = useState<string | null>(null)
->>>>>>> e7597eb4
   const [editingInfo, setEditingInfo] = useState<Record<string, boolean>>({})
   const [newCustomerError, setNewCustomerError] = useState<string | null>(null)
   const [isLoading, setIsLoading] = useState(true)
@@ -259,17 +252,12 @@
                     <button
                       key={`${m.kind}_${m.customerId}_${m.projectId ?? ''}_${m.label}`}
                       onClick={() => {
-<<<<<<< HEAD
                         if (m.projectId) {
                           openProject(m.customerId, m.projectId)
                         } else {
                           setSelectedCustomerId(m.customerId)
                           closeProject()
                         }
-=======
-                        setSelectedCustomerId(m.customerId)
-                        setSelectedProjectId(m.projectId ?? null)
->>>>>>> e7597eb4
                       }}
                       className='flex items-center justify-between rounded-2xl border border-slate-200/70 bg-white/80 p-3 text-left shadow-sm transition hover:-translate-y-0.5 hover:shadow-lg'
                       title={
@@ -303,13 +291,8 @@
                 <Button
                   variant='outline'
                   onClick={() => {
-<<<<<<< HEAD
                     closeProject()
                     setSelectedCustomerId(null)
-=======
-                    setSelectedCustomerId(null)
-                    setSelectedProjectId(null)
->>>>>>> e7597eb4
                   }}
                 >
                   Back to Index
@@ -409,12 +392,7 @@
                         </Button>
                         <Button
                           onClick={() => {
-<<<<<<< HEAD
                             openProject(selectedCustomer.id, project.id)
-=======
-                            setSelectedCustomerId(selectedCustomer.id)
-                            setSelectedProjectId(project.id)
->>>>>>> e7597eb4
                           }}
                         >
                           <ChevronRight size={16} /> View project
@@ -478,7 +456,6 @@
     return null
   }, [db, selectedProjectId])
 
-<<<<<<< HEAD
   useEffect(() => {
     if (!selectedProjectData) {
       return
@@ -487,8 +464,6 @@
     setSelectedCustomerId(prev => (prev === selectedProjectData.customer.id ? prev : selectedProjectData.customer.id))
   }, [selectedProjectData?.customer.id])
 
-=======
->>>>>>> e7597eb4
   // Helpers
   const uid = (p: string) => `${p}_${Math.random().toString(36).slice(2,9)}${Date.now().toString(36).slice(-4)}`
   const customerNameExists = (name: string, excludeId?: string) =>
@@ -557,11 +532,7 @@
         })
         return next
       })
-<<<<<<< HEAD
       if (shouldClearProject) closeProject('replace')
-=======
-      if (shouldClearProject) setSelectedProjectId(null)
->>>>>>> e7597eb4
       if (selectedCustomerId === customerId) setSelectedCustomerId(null)
       setActionError(null)
     } catch (error) {
@@ -583,13 +554,9 @@
           c.id !== customerId ? c : { ...c, projects: c.projects.filter(p => p.id !== projectId) },
         ),
       )
-<<<<<<< HEAD
       if (selectedProjectId === projectId) {
         closeProject('replace')
       }
-=======
-      setSelectedProjectId(prev => (prev === projectId ? null : prev))
->>>>>>> e7597eb4
       setActionError(null)
     } catch (error) {
       console.error('Failed to delete project', error)
@@ -1024,7 +991,6 @@
     const url = data.url?.trim()
     const note = data.note?.trim()
     try {
-<<<<<<< HEAD
       const newWO = await createWORecord(projectId, { number: finalNumber, type: data.type, note })
       setDb(prev =>
         prev.map(c =>
@@ -1143,8 +1109,6 @@
     const url = data.url?.trim()
     const note = data.note?.trim()
     try {
-=======
->>>>>>> e7597eb4
       const file = await createTechnicalDrawingRecord(projectId, {
         name: trimmedName,
         url: url || undefined,
@@ -1467,11 +1431,7 @@
                 deleteSignOff(selectedProjectData.customer.id, selectedProjectData.project.id, signOffId)
               }
               onDeleteProject={() => deleteProject(selectedProjectData.customer.id, selectedProjectData.project.id)}
-<<<<<<< HEAD
               onNavigateBack={() => closeProject()}
-=======
-              onNavigateBack={() => setSelectedProjectId(null)}
->>>>>>> e7597eb4
             />
           ) : (
             <Card className='panel'>
@@ -1481,11 +1441,7 @@
               <CardContent>
                 <p className='text-sm text-slate-600'>We couldn't find that project. It may have been deleted.</p>
                 <div className='mt-4'>
-<<<<<<< HEAD
                   <Button onClick={() => closeProject('replace')}>Back to index</Button>
-=======
-                  <Button onClick={() => setSelectedProjectId(null)}>Back to index</Button>
->>>>>>> e7597eb4
                 </div>
               </CardContent>
             </Card>
@@ -1688,7 +1644,6 @@
 
 export default function App() {
   return <AppContent />
-<<<<<<< HEAD
 }
 
 function getProjectIdFromLocation(): string | null {
@@ -1703,6 +1658,4 @@
   } catch {
     return null
   }
-=======
->>>>>>> e7597eb4
 }